/****************************************************************************
 *
 *      mathOptimizations.h: Math aproximations to speed up things
 *      This is part of the yafray package
 *      Copyright (C) 2009 Rodrigo Placencia Vazquez (DarkTide)
 *		Creation date: 2009-03-26
 *
 *		fPow() based on the polynomials approach form Jose Fonséca's blog entry:
 *		Fast SSE2 pow: tables or polynomials?
 *		http://jrfonseca.blogspot.com/2008/09/fast-sse2-pow-tables-or-polynomials.html
 *
 *		fSin() and fCos() based on Fast and Accurate sine/cosine
 *		thread on DevMaster.net forum, posted by Nick
 *		http://www.devmaster.net/forums/showthread.php?t=5784
 *
 ****************************************************************************
 *
 *      This library is free software; you can redistribute it and/or
 *      modify it under the terms of the GNU Lesser General Public
 *      License as published by the Free Software Foundation; either
 *      version 2.1 of the License, or (at your option) any later version.
 *
 *      This library is distributed in the hope that it will be useful,
 *      but WITHOUT ANY WARRANTY; without even the implied warranty of
 *      MERCHANTABILITY or FITNESS FOR A PARTICULAR PURPOSE.  See the GNU
 *      Lesser General Public License for more details.
 *
 *      You should have received a copy of the GNU Lesser General Public
 *      License along with this library; if not, write to the Free Software
 *      Foundation,Inc., 59 Temple Place, Suite 330, Boston, MA 02111-1307 USA
 *
 */

#ifndef Y_MATHOPTIMIZATIONS_H
#define Y_MATHOPTIMIZATIONS_H

#include <cmath>
#include <algorithm>

// Reference defines, this should be defined by the standard cmath header

//# define M_E		2.7182818284590452354	/* e */
//# define M_LOG2E	1.4426950408889634074	/* log_2 e */
//# define M_LOG10E	0.43429448190325182765	/* log_10 e */
//# define M_LN2		0.69314718055994530942	/* log_e 2 */
//# define M_LN10		2.30258509299404568402	/* log_e 10 */
//# define M_PI		3.14159265358979323846	/* pi */
//# define M_PI_2		1.57079632679489661923	/* pi/2 */
//# define M_PI_4		0.78539816339744830962	/* pi/4 */
//# define M_1_PI		0.31830988618379067154	/* 1/pi */
//# define M_2_PI		0.63661977236758134308	/* 2/pi */
//# define M_2_SQRTPI	1.12837916709551257390	/* 2/sqrt(pi) */
//# define M_SQRT2	1.41421356237309504880	/* sqrt(2) */
//# define M_SQRT1_2	0.70710678118654752440	/* 1/sqrt(2) */

__BEGIN_YAFRAY

#define M_2PI		6.28318530717958647692 // PI * 2
#define M_PI2		9.86960440108935861882 // PI ^ 2
#define M_1_2PI		0.15915494309189533577 // 1 / (2 * PI)
#define M_4_PI		1.27323954473516268615 // 4 / PI
#define M_4_PI2		0.40528473456935108578 // 4 / PI ^ 2
#define M_MINUS_PI	-3.14159265358979323846	/* -pi */
#define M_MINUS_PI_2		-1.57079632679489661923	/* -pi/2 */

#define degToRad(deg) (deg * 0.01745329251994329576922)  // deg * PI / 180
#define radToDeg(rad) (rad * 57.29577951308232087684636) // rad * 180 / PI

//FIXME: All the overloaded double definitions have been added to fix the "white dots" problems and they seem to work fine. However several of them should be refined in the future to include constants with the correct precision for the doubles calculations.

#define POLYEXP(x) (float)(x * (x * (x * (x * (x * 1.8775767e-3f + 8.9893397e-3f) + 5.5826318e-2f) + 2.4015361e-1f) + 6.9315308e-1f) + 9.9999994e-1f)
#define POLYLOG(x) (float)(x * (x * (x * (x * (x * -3.4436006e-2f + 3.1821337e-1f) + -1.2315303f) + 2.5988452) + -3.3241990f) + 3.1157899f)
#define POLYEXP_DOUBLE(x) (double)(x * (x * (x * (x * (x * 1.8775767e-3f + 8.9893397e-3f) + 5.5826318e-2f) + 2.4015361e-1f) + 6.9315308e-1f) + 9.9999994e-1f)
#define POLYLOG_DOUBLE(x) (double)(x * (x * (x * (x * (x * -3.4436006e-2f + 3.1821337e-1f) + -1.2315303f) + 2.5988452) + -3.3241990f) + 3.1157899f)

#define f_HI 129.00000f
#define f_LOW -126.99999f
#define f_HI_DOUBLE 129.000000000000000
#define f_LOW_DOUBLE -126.999999999999999

#define LOG_EXP 0x7F800000
#define LOG_MANT 0x7FFFFF
#define LOG_EXP_DOUBLE 0x7F800000
#define LOG_MANT_DOUBLE 0x7FFFFF

#define CONST_P 0.225f

union bitTwiddler
{
	int i;
	float f;
};

union bitTwiddler_double
{
	long i;
	double f;
};

inline float fExp2(float x)
{
	bitTwiddler ipart, fpart;
	bitTwiddler expipart;

	x = std::min(x, f_HI);
	x = std::max(x, f_LOW);

	ipart.i = (int)(x - 0.5f);
	fpart.f = (x - (float)(ipart.i));
	expipart.i = ((ipart.i + 127) << 23);

	return (expipart.f * POLYEXP(fpart.f));
}

inline double fExp2(double x)
{
	bitTwiddler_double ipart, fpart;
	bitTwiddler_double expipart;

	x = std::min(x, f_HI_DOUBLE);
	x = std::max(x, f_LOW_DOUBLE);

	ipart.i = (int)(x - 0.5);
	fpart.f = (x - (double)(ipart.i));
	expipart.i = ((ipart.i + 127) << 23);

	return (expipart.f * POLYEXP_DOUBLE(fpart.f));
}

inline float fLog2(float x)
{
	bitTwiddler one, i, m, e;

	one.f = 1.0f;
	i.f = x;
	e.f = (float)(((i.i & LOG_EXP) >> 23) - 127);
	m.i = ((i.i & LOG_MANT) | one.i);

	return (POLYLOG(m.f) * (m.f - one.f) + e.f);
}

inline double fLog2(double x)
{
	bitTwiddler_double one, i, m, e;

	one.f = 1.0;
	i.f = x;
	e.f = (double)(((i.i & LOG_EXP_DOUBLE) >> 23) - 127);
	m.i = ((i.i & LOG_MANT_DOUBLE) | one.i);

	return (POLYLOG_DOUBLE(m.f) * (m.f - one.f) + e.f);
}

inline float asmSqrt(float n)
{
    float r = n;
#ifdef _MSC_VER
    __asm
    {
		fld r
		fsqrt
		fstp r
    }
#elif __GNUC__
    asm(
		"fld %0;"
		"fsqrt;"
		"fstp %0"
		:"=m" (r)
		:"m" (r)
		);
#else
    r = fsqrt(n);
#endif
    return r;
}

inline double asmSqrt(double n)
{
    double r = n;
#ifdef _MSC_VER
    __asm
    {
		fld r
		fsqrt
		fstp r
    }
#elif __GNUC__
    asm(
		"fld %0;"
		"fsqrt;"
		"fstp %0"
		:"=m" (r)
		:"m" (r)
		);
#else
    r = fsqrt(n);
#endif
    return r;
}

inline float iSqrt(float x)
{
    bitTwiddler a;
    float xhalf = 0.5f * x;

    a.f = x;
    a.i = 0x5f3759df - (a.i>>1);

    return a.f*(1.5f - xhalf*a.f*a.f);
}

inline double iSqrt(double x)
{
    bitTwiddler_double a;
    double xhalf = 0.5 * x;

    a.f = x;
    a.i = 0x5f3759df - (a.i>>1);

    return a.f*(1.5 - xhalf*a.f*a.f);
}

inline float fPow(float a, float b)
{
#ifdef FAST_MATH
	return fExp2(fLog2(a) * b);
#else
	return pow(a,b);
#endif
}

inline double fPow(double a, double b)
{
#ifdef FAST_MATH
	return fExp2(fLog2(a) * b);
#else
	return pow(a,b);
#endif
}

inline float fLog(float a)
{
#ifdef FAST_MATH
	return fLog2(a) * (float) M_LN2;
#else
	return log(a);
#endif
}

inline double fLog(double a)
{
#ifdef FAST_MATH
	return fLog2(a) * (double) M_LN2;
#else
	return log(a);
#endif
}

inline float fExp(float a)
{
#ifdef FAST_MATH
	return fExp2((float)M_LOG2E * a);
#else
	return exp(a);
#endif
}

inline double fExp(double a)
{
#ifdef FAST_MATH
	return fExp2((double)M_LOG2E * a);
#else
	return exp(a);
#endif
}

inline float fISqrt(float a)
{
#ifdef FAST_MATH
	return iSqrt(a);
#else
	return 1.f/sqrt(a);
#endif
}

inline double fISqrt(double a)
{
#ifdef FAST_MATH
	return iSqrt(a);
#else
	return 1.0/sqrt(a);
#endif
}

inline float fSqrt(float a)
{
#ifdef FAST_MATH
	return asmSqrt(a);
#else
	return sqrt(a);
#endif
}

inline double fSqrt(double a)
{
#ifdef FAST_MATH
	return asmSqrt(a);
#else
	return sqrt(a);
#endif
}

inline float fLdexp(float x, int a)
{
#ifdef FAST_MATH
	//return x * fPow(2.0, a);
	return ldexp(x, a);
#else
	return ldexp(x, a);
#endif
}

inline double fLdexp(double x, int a)
{
#ifdef FAST_MATH
	//return x * fPow(2.0, a);
	return ldexp(x, a);
#else
	return ldexp(x, a);
#endif
}

inline float fSin(float x)
{ 
#ifdef FAST_TRIG
	if(x > M_2PI || x < -M_2PI) x -= ((int)(x * (float)M_1_2PI)) * (float)M_2PI; //float modulo x % M_2PI
	if(x < -M_PI)
	{
		x += (float)M_2PI;
	}
	else if(x > M_PI)
	{
		x -= (float)M_2PI;
	}

	x = ((float)M_4_PI * x) - ((float)M_4_PI2 * x * std::fabs(x));
	float result = CONST_P * (x * std::fabs(x) - x) + x;
  //Make sure that the function is in the valid range [-1.0,+1.0]
	if(result <= -1.0) return -1.0f;
	else if(result >= 1.0) return 1.0f;
	else return result;
#else
	return sin(x);
#endif
}

inline double fSin(double x)
{
#ifdef FAST_TRIG
	if(x > M_2PI || x < -M_2PI) x -= ((int)(x * (double)M_1_2PI)) * (double)M_2PI; //double modulo x % M_2PI
	if(x < -M_PI)
	{
		x += (double)M_2PI;
	}
	else if(x > M_PI)
	{
		x -= (double)M_2PI;
	}

	x = ((double)M_4_PI * x) - ((double)M_4_PI2 * x * std::fabs(x));
	double result = CONST_P * (x * std::fabs(x) - x) + x;
	//Make sure that the function is in the valid range [-1.0,+1.0]
	if(result <= -1.0) return -1.0;
	else if(result >= 1.0) return 1.0;
	else return result;
#else
	return sin(x);
#endif
}

inline float fCos(float x)
{
#ifdef FAST_TRIG
	return fSin(x + (float)M_PI_2);
#else
	return cos(x);
#endif
}

<<<<<<< HEAD
=======
inline double fCos(double x)
{
#ifdef FAST_TRIG
	return fSin(x + (double)M_PI_2);
#else
	return cos(x);
#endif
}

inline float fTan(float x)
{
#ifdef FAST_TRIG
  //FIXME: We should consider the case when fCos(x)=0.0 to avoid Inf numbers.
	return fSin(x) / fCos(x); 
#else
	return tan(x);
#endif
}

inline double fTan(double x)
{
#ifdef FAST_TRIG
  //FIXME: We should consider the case when fCos(x)=0.0 to avoid Inf numbers.
	return fSin(x) / fCos(x);
#else
	return tan(x);
#endif
}

inline float fAcos(float x)
{
	//checks if variable gets out of domain [-1.0,+1.0], so you get the range limit instead of NaN
	if(x<=-1.0) return((float)M_PI);
	else if(x>=1.0) return(0.0);
	else return acos(x);
}

inline double fAcos(double x)
{
	//checks if variable gets out of domain [-1.0,+1.0], so you get the range limit instead of NaN
	if(x<=-1.0) return(M_PI);
	else if(x>=1.0) return(0.0);
	else return acos(x);
}

inline float fAsin(float x)
{
	//checks if variable gets out of domain [-1.0,+1.0], so you get the range limit instead of NaN
	if(x<=-1.0) return((float)M_MINUS_PI_2);	
	else if(x>=1.0) return((float)M_PI_2);
	else return asin(x);
}

inline double fAsin(double x)
{
	//checks if variable gets out of domain [-1.0,+1.0], so you get the range limit instead of NaN
	if(x<=-1.0) return(M_MINUS_PI_2);	
	else if(x>=1.0) return(M_PI_2);
	else return asin(x);
}

>>>>>>> 1e134fbe
__END_YAFRAY

#endif<|MERGE_RESOLUTION|>--- conflicted
+++ resolved
@@ -332,7 +332,7 @@
 }
 
 inline float fSin(float x)
-{ 
+{
 #ifdef FAST_TRIG
 	if(x > M_2PI || x < -M_2PI) x -= ((int)(x * (float)M_1_2PI)) * (float)M_2PI; //float modulo x % M_2PI
 	if(x < -M_PI)
@@ -388,34 +388,12 @@
 #endif
 }
 
-<<<<<<< HEAD
-=======
 inline double fCos(double x)
 {
 #ifdef FAST_TRIG
 	return fSin(x + (double)M_PI_2);
 #else
 	return cos(x);
-#endif
-}
-
-inline float fTan(float x)
-{
-#ifdef FAST_TRIG
-  //FIXME: We should consider the case when fCos(x)=0.0 to avoid Inf numbers.
-	return fSin(x) / fCos(x); 
-#else
-	return tan(x);
-#endif
-}
-
-inline double fTan(double x)
-{
-#ifdef FAST_TRIG
-  //FIXME: We should consider the case when fCos(x)=0.0 to avoid Inf numbers.
-	return fSin(x) / fCos(x);
-#else
-	return tan(x);
 #endif
 }
 
@@ -438,7 +416,7 @@
 inline float fAsin(float x)
 {
 	//checks if variable gets out of domain [-1.0,+1.0], so you get the range limit instead of NaN
-	if(x<=-1.0) return((float)M_MINUS_PI_2);	
+	if(x<=-1.0) return((float)M_MINUS_PI_2);
 	else if(x>=1.0) return((float)M_PI_2);
 	else return asin(x);
 }
@@ -446,12 +424,11 @@
 inline double fAsin(double x)
 {
 	//checks if variable gets out of domain [-1.0,+1.0], so you get the range limit instead of NaN
-	if(x<=-1.0) return(M_MINUS_PI_2);	
+	if(x<=-1.0) return(M_MINUS_PI_2);
 	else if(x>=1.0) return(M_PI_2);
 	else return asin(x);
 }
 
->>>>>>> 1e134fbe
 __END_YAFRAY
 
 #endif