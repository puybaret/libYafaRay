/****************************************************************************
 *
 *      imagefilm.h: image data handling class
 *      This is part of the yafray package
 *		See AUTHORS for more information
 *
 *      This library is free software; you can redistribute it and/or
 *      modify it under the terms of the GNU Lesser General Public
 *      License as published by the Free Software Foundation; either
 *      version 2.1 of the License, or (at your option) any later version.
 *
 *      This library is distributed in the hope that it will be useful,
 *      but WITHOUT ANY WARRANTY; without even the implied warranty of
 *      MERCHANTABILITY or FITNESS FOR A PARTICULAR PURPOSE.  See the GNU
 *      Lesser General Public License for more details.
 *
 *      You should have received a copy of the GNU Lesser General Public
 *      License along with this library; if not, write to the Free Software
 *      Foundation,Inc., 59 Temple Place, Suite 330, Boston, MA 02111-1307 USA
 *
 */

#ifndef Y_IMAGEFILM_H
#define Y_IMAGEFILM_H

#include <yafray_config.h>

#include "color.h"
#include <yafraycore/ccthreads.h>
#include <core_api/output.h>
#include <core_api/imagesplitter.h>
#include <core_api/environment.h>
#include <utilities/image_buffers.h>
#include <utilities/tiled_array.h>

#if HAVE_FREETYPE
struct FT_Bitmap_;
#endif

__BEGIN_YAFRAY

/*!	This class recieves all rendered image samples.
	You can see it as an enhanced render buffer;
	Holds RGBA, Depth and Density (for actual bidirectional pathtracing implementation) buffers.
*/

class progressBar_t;

// Image types define
#define IF_IMAGE 1
#define IF_DENSITYIMAGE 2
#define IF_ALL (IF_IMAGE | IF_DENSITYIMAGE)

class YAFRAYCORE_EXPORT imageFilm_t
{
	public:
		enum filterType
		{
			BOX,
			MITCHELL,
			GAUSS,
			LANCZOS
		};

		/*! imageFilm_t Constructor */
		imageFilm_t(int width, int height, int xstart, int ystart, colorOutput_t &out, float filterSize=1.0, filterType filt=BOX,
		renderEnvironment_t *e = NULL, bool showSamMask = false, int tSize = 32,
		imageSpliter_t::tilesOrderType tOrder=imageSpliter_t::LINEAR, bool pmA = false, bool drawParams = false);
		/*! imageFilm_t Destructor */
		~imageFilm_t();
		/*! Initialize imageFilm for new rendering, i.e. set pixels black etc */
		void init(int numPasses = 0);
		/*! Allocates memory for the z-buffer rendering */
		void initDepthMap();
		/*! Prepare for next pass, i.e. reset area_cnt, check if pixels need resample...
			\param adaptive_AA if true, flag pixels to be resampled
			\param threshold color threshold for adaptive antialiasing */
		void nextPass(bool adaptive_AA, std::string integratorName);
		/*! Return the next area to be rendered
			CAUTION! This method MUST be threadsafe!
			\return false if no area is left to be handed out, true otherwise */
		bool nextArea(renderArea_t &a);
		/*! Indicate that all pixels inside the area have been sampled for this pass */
		void finishArea(renderArea_t &a);
		/*! Output all pixels to the color output */
		void flush(int flags = IF_ALL, colorOutput_t *out = 0);
		/*! query if sample (x,y) was flagged to need more samples.
			IMPORTANT! You may only call this after you have called nextPass(true, ...), otherwise
			no such flags have been created !! */
		bool doMoreSamples(int x, int y) const;
		/*!	Add image sample; dx and dy describe the position in the pixel (x,y).
			IMPORTANT: when a is given, all samples within a are assumed to come from the same thread!
			use a=0 for contributions outside the area associated with current thread!
		*/
		void addSample(const colorA_t &c, int x, int y, float dx, float dy, const renderArea_t *a = 0);
		/*!	Add depth (z-buffer) sample; dx and dy describe the position in the pixel (x,y)
		*/
		void addDepthSample(int chan, float val, int x, int y, float dx, float dy);
		/*!	Add light density sample; dx and dy describe the position in the pixel (x,y).
			IMPORTANT: when a is given, all samples within a are assumed to come from the same thread!
			use a=0 for contributions outside the area associated with current thread!
		*/
		void addDensitySample(const color_t &c, int x, int y, float dx, float dy, const renderArea_t *a = 0);
		//! Enables/Disables a light density estimation image
		void setDensityEstimation(bool enable);
		//! set number of samples for correct density estimation (if enabled)
		void setNumSamples(int n){ numSamples = n; }
		/*! Enables/disables color clamping */
		void setClamp(bool c){ clamp = c; }
<<<<<<< HEAD
=======
		/*! (Deprecated, use setColorSpace instead) Enables/disables gamma correction of output; when gammaVal is <= 0 the current value is kept */
		void setGamma(float gammaVal, bool enable);
>>>>>>> 5a3e5edd
		/*! Sets the film color space and gamma correction */
		void setColorSpace(colorSpaces_t color_space, float gammaVal);
		/*! Sets the adaptative AA sampling threshold */
		void setAAThreshold(CFLOAT thresh){ AA_thesh=thresh; }
		/*! Enables interactive color buffer output for preview during render */
		void setInteractive(bool ia){ interactive = ia; }
		/*! Sets a custom progress bar in the image film */
		void setProgressBar(progressBar_t *pb);
		/*! The following methods set the strings used for the parameters badge rendering */
		void setAAParams(const std::string &aa_params);
		void setIntegParams(const std::string &integ_params);
		void setCustomString(const std::string &custom);
		void setUseParamsBadge(bool on = true) { drawParams = on; }
		bool getUseParamsBadge() { return drawParams; }

		/*! Methods for rendering the parameters badge; Note that FreeType lib is needed to render text */
		void drawRenderSettings();

#if HAVE_FREETYPE
		void drawFontBitmap( FT_Bitmap_* bitmap, int x, int y);
#endif

	protected:
		rgba2DImage_t *image; //!< rgba color buffer
		gray2DImage_t *depthMap; //!< storage for z-buffer channel
		rgb2DImage_nw_t *densityImage; //!< storage for z-buffer channel
		rgba2DImage_nw_t *dpimage; //!< render parameters badge image
		tiledBitArray2D_t<3> *flags; //!< flags for adaptive AA sampling;
		int dpHeight; //!< height of the rendering parameters badge;
		int w, h, cx0, cx1, cy0, cy1;
		int area_cnt, completed_cnt;
		volatile int next_area;
		colorSpaces_t colorSpace;
		float gamma;
		CFLOAT AA_thesh;
		float filterw, tableScale;
		float *filterTable;
		colorOutput_t *output;
		// Thread mutes for shared access
		yafthreads::mutex_t imageMutex, splitterMutex, outMutex, depthMapMutex, densityImageMutex;
		bool clamp, split, interactive, abort;
		bool estimateDensity;
		int numSamples;
		imageSpliter_t *splitter;
		progressBar_t *pbar;
		renderEnvironment_t *env;
		int nPass;
		bool showMask;
		int tileSize;
		imageSpliter_t::tilesOrderType tilesOrder;
		bool premultAlpha;
		int nPasses;
		bool drawParams;
		std::string aaSettings;
		std::string integratorSettings;
		std::string customString;
};

__END_YAFRAY

#endif // Y_IMAGEFILM_H<|MERGE_RESOLUTION|>--- conflicted
+++ resolved
@@ -107,11 +107,8 @@
 		void setNumSamples(int n){ numSamples = n; }
 		/*! Enables/disables color clamping */
 		void setClamp(bool c){ clamp = c; }
-<<<<<<< HEAD
-=======
 		/*! (Deprecated, use setColorSpace instead) Enables/disables gamma correction of output; when gammaVal is <= 0 the current value is kept */
 		void setGamma(float gammaVal, bool enable);
->>>>>>> 5a3e5edd
 		/*! Sets the film color space and gamma correction */
 		void setColorSpace(colorSpaces_t color_space, float gammaVal);
 		/*! Sets the adaptative AA sampling threshold */
