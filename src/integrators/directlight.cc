--- conflicted
+++ resolved
@@ -150,24 +150,23 @@
 	}
 	else // Nothing hit, return background if any
 	{
-<<<<<<< HEAD
-		if(background)
+		if(background && !transpRefractedBackground)
 		{
 			col += colorPasses.probe_set(PASS_YAF_ENV, (*background)(ray, state, false), state.raylevel == 0);
 		}
-=======
-		if(background && !transpRefractedBackground) col += (*background)(ray, state, false);
->>>>>>> 0451d94f
 	}
 
 	state.userdata = o_udat;
 	state.includeLights = oldIncludeLights;
 
 	color_t colVolTransmittance = scene->volIntegrator->transmittance(state, ray);
-	color_t colVolIntegration = scene->volIntegrator->integrate(state, ray);
+	color_t colVolIntegration = scene->volIntegrator->integrate(state, ray, colorPasses);
 
 	if(transpBackground) alpha = std::max(alpha, 1.f-colVolTransmittance.R);
 	
+	colorPasses.probe_set(PASS_YAF_VOLUME_TRANSMITTANCE, colVolTransmittance);
+	colorPasses.probe_set(PASS_YAF_VOLUME_INTEGRATION, colVolIntegration);
+
 	col = (col * colVolTransmittance) + colVolIntegration;
 	
 	return colorA_t(col, alpha);
