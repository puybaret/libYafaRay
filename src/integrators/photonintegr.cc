/****************************************************************************
 *      photonintegr.cc: integrator for photon mapping and final gather
 *      This is part of the yafaray package
 *      Copyright (C) 2006  Mathias Wein (Lynx)
 *		Copyright (C) 2009  Rodrigo Placencia (DarkTide)
 *
 *      This library is free software; you can redistribute it and/or
 *      modify it under the terms of the GNU Lesser General Public
 *      License as published by the Free Software Foundation; either
 *      version 2.1 of the License, or (at your option) any later version.
 *
 *      This library is distributed in the hope that it will be useful,
 *      but WITHOUT ANY WARRANTY; without even the implied warranty of
 *      MERCHANTABILITY or FITNESS FOR A PARTICULAR PURPOSE.  See the GNU
 *      Lesser General Public License for more details.
 *
 *      You should have received a copy of the GNU Lesser General Public
 *      License along with this library; if not, write to the Free Software
 *      Foundation,Inc., 59 Temple Place, Suite 330, Boston, MA 02111-1307 USA
 */

#include <integrators/photonintegr.h>
#include <utilities/mcqmc.h>
#include <yafraycore/scr_halton.h>

#include <sstream>

__BEGIN_YAFRAY

struct preGatherData_t
{
	preGatherData_t(photonMap_t *dm): diffuseMap(dm), fetched(0) {}
	photonMap_t *diffuseMap;
	
	std::vector<radData_t> rad_points;
	std::vector<photon_t> radianceVec;
	progressBar_t *pbar;
	volatile int fetched;
	yafthreads::mutex_t mutex;
};

class preGatherWorker_t: public yafthreads::thread_t
{
	public:
		preGatherWorker_t(preGatherData_t *dat, float dsRad, int search):
			gdata(dat), dsRadius_2(dsRad*dsRad), nSearch(search) {};
		virtual void body();
	protected:
		preGatherData_t *gdata;
		float dsRadius_2;
		int nSearch;
};

void preGatherWorker_t::body()
{
	unsigned int start, end, total;
	
	gdata->mutex.lock();
	start = gdata->fetched;
	total = gdata->rad_points.size();
	end = gdata->fetched = std::min(total, start + 32);
	gdata->mutex.unlock();
	
	foundPhoton_t *gathered = new foundPhoton_t[nSearch];

	float radius = 0.f;
	float iScale = 1.f / ((float)gdata->diffuseMap->nPaths() * M_PI);
	float scale = 0.f;
	
	while(start < total)
	{
		for(unsigned int n=start; n<end; ++n)
		{
			radius = dsRadius_2;//actually the square radius...
			int nGathered = gdata->diffuseMap->gather(gdata->rad_points[n].pos, gathered, nSearch, radius);
			
			vector3d_t rnorm = gdata->rad_points[n].normal;
			
			color_t sum(0.0);
			
			if(nGathered > 0)
			{
				scale = iScale / radius;
				
				for(int i=0; i<nGathered; ++i)
				{
					vector3d_t pdir = gathered[i].photon->direction();
					
					if( rnorm * pdir > 0.f ) sum += gdata->rad_points[n].refl * scale * gathered[i].photon->color();
					else sum += gdata->rad_points[n].transm * scale * gathered[i].photon->color();
				}
			}
			
			gdata->radianceVec[n] = photon_t(rnorm, gdata->rad_points[n].pos, sum);
		}
		gdata->mutex.lock();
		start = gdata->fetched;
		end = gdata->fetched = std::min(total, start + 32);
		gdata->pbar->update(32);
		gdata->mutex.unlock();
	}
	delete[] gathered;
}

photonIntegrator_t::photonIntegrator_t(unsigned int dPhotons, unsigned int cPhotons, bool transpShad, int shadowDepth, float dsRad, float cRad)
{
	type = SURFACE;
	trShad = transpShad;
	finalGather = true;
	nDiffusePhotons = dPhotons;
	nCausPhotons = cPhotons;
	sDepth = shadowDepth;
	dsRadius = dsRad;
	causRadius = cRad;
	rDepth = 6;
	maxBounces = 5;
	integratorName = "PhotonMap";
	integratorShortName = "PM";
}

photonIntegrator_t::~photonIntegrator_t()
{
	// Empty
}

bool photonIntegrator_t::preprocess()
{
	std::stringstream set;
	gTimer.addEvent("prepass");
	gTimer.start("prepass");

	Y_INFO << integratorName << ": Starting preprocess..." << yendl;

	if(trShad)
	{
		set << "ShadowDepth [" << sDepth << "]";
	}
	if(!set.str().empty()) set << "+";
	set << "RayDepth [" << rDepth << "]";

	diffuseMap.clear();
	causticMap.clear();
	background = scene->getBackground();
	lights = scene->lights;
	std::vector<light_t*> tmplights;

	if(!set.str().empty()) set << "+";
	
	set << "DiffPhotons [" << nDiffusePhotons << "]+CausPhotons[" << nCausPhotons << "]";
	
	if(finalGather)
	{
		set << "+FG[" << nPaths << ", " << gatherBounces << "]";
	}
	
	settings = set.str();
	
	ray_t ray;
	float lightNumPdf, lightPdf, s1, s2, s3, s4, s5, s6, s7, sL;
	int numCLights = 0;
	int numDLights = 0;
	float fNumLights = 0.f;
	float *energies = NULL;
	color_t pcol;

	tmplights.clear();

	for(int i=0;i<(int)lights.size();++i)
	{
		if(lights[i]->shootsDiffuseP())
		{
			numDLights++;
			tmplights.push_back(lights[i]);
		}
	}
	
	fNumLights = (float)numDLights;
	energies = new float[numDLights];

	for(int i=0;i<numDLights;++i) energies[i] = tmplights[i]->totalEnergy().energy();

	lightPowerD = new pdf1D_t(energies, numDLights);
	
	Y_INFO << integratorName << ": Light(s) photon color testing for diffuse map:" << yendl;
	for(int i=0;i<numDLights;++i)
	{
		pcol = tmplights[i]->emitPhoton(.5, .5, .5, .5, ray, lightPdf);
		lightNumPdf = lightPowerD->func[i] * lightPowerD->invIntegral;
		pcol *= fNumLights*lightPdf/lightNumPdf; //remember that lightPdf is the inverse of the pdf, hence *=...
		Y_INFO << integratorName << ": Light [" << i+1 << "] Photon col:" << pcol << " | lnpdf: " << lightNumPdf << yendl;
	}
	
	delete[] energies;
	
	//shoot photons
	bool done=false;
	unsigned int curr=0;
	// for radiance map:
	preGatherData_t pgdat(&diffuseMap);
	
	surfacePoint_t sp;
	renderState_t state;
	unsigned char userdata[USER_DATA_SIZE+7];
	state.userdata = (void *)( &userdata[7] - ( ((size_t)&userdata[7])&7 ) ); // pad userdata to 8 bytes
	state.cam = scene->getCamera();
	progressBar_t *pb;
	int pbStep;
	if(intpb) pb = intpb;
	else pb = new ConsoleProgressBar_t(80);
	
	Y_INFO << integratorName << ": Building diffuse photon map..." << yendl;
	
	pb->init(128);
	pbStep = std::max(1U, nDiffusePhotons / 128);
	pb->setTag("Building diffuse photon map...");
	//Pregather diffuse photons

	float invDiffPhotons = 1.f / (float)nDiffusePhotons;
	
	while(!done)
	{
		if(scene->getSignals() & Y_SIG_ABORT) {  pb->done(); if(!intpb) delete pb; return false; }

		s1 = RI_vdC(curr);
		s2 = scrHalton(2, curr);
		s3 = scrHalton(3, curr);
		s4 = scrHalton(4, curr);

		sL = float(curr) * invDiffPhotons;
		int lightNum = lightPowerD->DSample(sL, &lightNumPdf);
		if(lightNum >= numDLights)
		{
			Y_ERROR << integratorName << ": lightPDF sample error! " << sL << "/" << lightNum << "... stopping now." << yendl;
			delete lightPowerD;
			return false;
		}

		pcol = tmplights[lightNum]->emitPhoton(s1, s2, s3, s4, ray, lightPdf);
		ray.tmin = scene->rayMinDist;
		ray.tmax = -1.0;
		pcol *= fNumLights*lightPdf/lightNumPdf; //remember that lightPdf is the inverse of th pdf, hence *=...
		
		if(pcol.isBlack())
		{
			++curr;
			done = (curr >= nDiffusePhotons);
			continue;
		}

		int nBounces=0;
		bool causticPhoton = false;
		bool directPhoton = true;
		const material_t *material = NULL;
		BSDF_t bsdfs;

		while( scene->intersect(ray, sp) )
		{
			if(isnan(pcol.R) || isnan(pcol.G) || isnan(pcol.B))
			{
				Y_WARNING << integratorName << ": NaN  on photon color for light" << lightNum + 1 << "." << yendl;
				continue;
			}
			
			color_t transm(1.f);
			color_t vcol(0.f);
			const volumeHandler_t* vol = NULL;
			
			if(material)
			{
				if((bsdfs&BSDF_VOLUMETRIC) && (vol=material->getVolumeHandler(sp.Ng * -ray.dir < 0)))
				{
					if(vol->transmittance(state, ray, vcol)) transm = vcol;
				}
			}
			
			vector3d_t wi = -ray.dir, wo;
			material = sp.material;
			material->initBSDF(state, sp, bsdfs);
			
			if(bsdfs & (BSDF_DIFFUSE))
			{
				//deposit photon on surface
				if(!causticPhoton)
				{
					photon_t np(wi, sp.P, pcol);
					diffuseMap.pushPhoton(np);
					diffuseMap.setNumPaths(curr);
				}
				// create entry for radiance photon:
				// don't forget to choose subset only, face normal forward; geometric vs. smooth normal?
				if(finalGather && ourRandom() < 0.125 && !causticPhoton )
				{
					vector3d_t N = FACE_FORWARD(sp.Ng, sp.N, wi);
					radData_t rd(sp.P, N);
					rd.refl = material->getReflectivity(state, sp, BSDF_DIFFUSE | BSDF_GLOSSY | BSDF_REFLECT);
					rd.transm = material->getReflectivity(state, sp, BSDF_DIFFUSE | BSDF_GLOSSY | BSDF_TRANSMIT);
					pgdat.rad_points.push_back(rd);
				}
			}
			// need to break in the middle otherwise we scatter the photon and then discard it => redundant
			if(nBounces == maxBounces) break;
			// scatter photon
			int d5 = 3*nBounces + 5;

			s5 = scrHalton(d5, curr);
			s6 = scrHalton(d5+1, curr);
			s7 = scrHalton(d5+2, curr);
			
			pSample_t sample(s5, s6, s7, BSDF_ALL, pcol, transm);

			bool scattered = material->scatterPhoton(state, sp, wi, wo, sample);
			if(!scattered) break; //photon was absorped.

			pcol = sample.color;

			causticPhoton = ((sample.sampledFlags & (BSDF_GLOSSY | BSDF_SPECULAR | BSDF_DISPERSIVE)) && directPhoton) ||
							((sample.sampledFlags & (BSDF_GLOSSY | BSDF_SPECULAR | BSDF_FILTER | BSDF_DISPERSIVE)) && causticPhoton);
			directPhoton = (sample.sampledFlags & BSDF_FILTER) && directPhoton;

			ray.from = sp.P;
			ray.dir = wo;
			ray.tmin = scene->rayMinDist;
			ray.tmax = -1.0;
			++nBounces;
		}
		++curr;
		if(curr % pbStep == 0) pb->update();
		done = (curr >= nDiffusePhotons);
	}
	pb->done();
	pb->setTag("Diffuse photon map built.");
	Y_INFO << integratorName << ": Diffuse photon map built." << yendl;
	Y_INFO << integratorName << ": Shot "<<curr<<" photons from " << numDLights << " light(s)" << yendl;

	delete lightPowerD;

	tmplights.clear();

	for(int i=0;i<(int)lights.size();++i)
	{
		if(lights[i]->shootsCausticP())
		{
			numCLights++;
			tmplights.push_back(lights[i]);
		}
	}

	if(numCLights > 0)
	{
		
		done = false;
		curr=0;

		fNumLights = (float)numCLights;
		energies = new float[numCLights];

		for(int i=0;i<numCLights;++i) energies[i] = tmplights[i]->totalEnergy().energy();

		lightPowerD = new pdf1D_t(energies, numCLights);
		
		Y_INFO << integratorName << ": Light(s) photon color testing for caustics map:" << yendl;
		for(int i=0;i<numCLights;++i)
		{
			pcol = tmplights[i]->emitPhoton(.5, .5, .5, .5, ray, lightPdf);
			lightNumPdf = lightPowerD->func[i] * lightPowerD->invIntegral;
			pcol *= fNumLights*lightPdf/lightNumPdf; //remember that lightPdf is the inverse of the pdf, hence *=...
			Y_INFO << integratorName << ": Light [" << i+1 << "] Photon col:" << pcol << " | lnpdf: " << lightNumPdf << yendl;
		}
		
		delete[] energies;

		Y_INFO << integratorName << ": Building caustics photon map..." << yendl;
		pb->init(128);
		pbStep = std::max(1U, nCausPhotons / 128);
		pb->setTag("Building caustics photon map...");
		//Pregather caustic photons
		
		float invCaustPhotons = 1.f / (float)nCausPhotons;
		
		while(!done)
		{
			if(scene->getSignals() & Y_SIG_ABORT) { pb->done(); if(!intpb) delete pb; return false; }
			state.chromatic = true;
			state.wavelength = scrHalton(5,curr);

			s1 = RI_vdC(curr);
			s2 = scrHalton(2, curr);
			s3 = scrHalton(3, curr);
			s4 = scrHalton(4, curr);

			sL = float(curr) * invCaustPhotons;
			int lightNum = lightPowerD->DSample(sL, &lightNumPdf);
			
			if(lightNum >= numCLights)
			{
				Y_ERROR << integratorName << ": lightPDF sample error! "<<sL<<"/"<<lightNum<<"... stopping now." << yendl;
				delete lightPowerD;
				return false;
			}

			pcol = tmplights[lightNum]->emitPhoton(s1, s2, s3, s4, ray, lightPdf);
			ray.tmin = scene->rayMinDist;
			ray.tmax = -1.0;
			pcol *= fNumLights*lightPdf/lightNumPdf; //remember that lightPdf is the inverse of th pdf, hence *=...
			if(pcol.isBlack())
			{
				++curr;
				done = (curr >= nCausPhotons);
				continue;
			}
			int nBounces=0;
			bool causticPhoton = false;
			bool directPhoton = true;
			const material_t *material = NULL;
			BSDF_t bsdfs;

			while( scene->intersect(ray, sp) )
			{
				if(isnan(pcol.R) || isnan(pcol.G) || isnan(pcol.B))
				{
					Y_WARNING << integratorName << ": NaN  on photon color for light" << lightNum + 1 << "." << yendl;
					continue;
				}
				
				color_t transm(1.f);
				color_t vcol(0.f);
				const volumeHandler_t* vol = NULL;
				
				if(material)
				{
					if((bsdfs&BSDF_VOLUMETRIC) && (vol=material->getVolumeHandler(sp.Ng * -ray.dir < 0)))
					{
						if(vol->transmittance(state, ray, vcol)) transm = vcol;
					}
				}
				
				vector3d_t wi = -ray.dir, wo;
				material = sp.material;
				material->initBSDF(state, sp, bsdfs);

				if(bsdfs & BSDF_DIFFUSE)
				{
					if(causticPhoton)
					{
						photon_t np(wi, sp.P, pcol);
						causticMap.pushPhoton(np);
						causticMap.setNumPaths(curr);
					}
				}
				
				// need to break in the middle otherwise we scatter the photon and then discard it => redundant
				if(nBounces == maxBounces) break;
				// scatter photon
				int d5 = 3*nBounces + 5;

				s5 = scrHalton(d5, curr);
				s6 = scrHalton(d5+1, curr);
				s7 = scrHalton(d5+2, curr);

				pSample_t sample(s5, s6, s7, BSDF_ALL, pcol, transm);

				bool scattered = material->scatterPhoton(state, sp, wi, wo, sample);
				if(!scattered) break; //photon was absorped.

				pcol = sample.color;

				causticPhoton = ((sample.sampledFlags & (BSDF_GLOSSY | BSDF_SPECULAR | BSDF_DISPERSIVE)) && directPhoton) ||
								((sample.sampledFlags & (BSDF_GLOSSY | BSDF_SPECULAR | BSDF_FILTER | BSDF_DISPERSIVE)) && causticPhoton);
				directPhoton = (sample.sampledFlags & BSDF_FILTER) && directPhoton;
				
				if(state.chromatic && (sample.sampledFlags & BSDF_DISPERSIVE))
				{
					state.chromatic=false;
					color_t wl_col;
					wl2rgb(state.wavelength, wl_col);
					pcol *= wl_col;
				}
				
				ray.from = sp.P;
				ray.dir = wo;
				ray.tmin = scene->rayMinDist;
				ray.tmax = -1.0;
				++nBounces;
			}
			++curr;
			if(curr % pbStep == 0) pb->update();
			done = (curr >= nCausPhotons);
		}
		
		pb->done();
		pb->setTag("Caustics photon map built.");
		delete lightPowerD;
	}
	else
	{
		Y_INFO << integratorName << ": No caustic source lights found, skiping caustic gathering..." << yendl;
	}
	
	Y_INFO << integratorName << ": Shot "<<curr<<" caustic photons from " << numCLights <<" light(s)." << yendl;
	Y_INFO << integratorName << ": Stored caustic photons: " << causticMap.nPhotons() << yendl;
	Y_INFO << integratorName << ": Stored diffuse photons: " << diffuseMap.nPhotons() << yendl;
	
	if(diffuseMap.nPhotons() > 0)
	{
		Y_INFO << integratorName << ": Building diffuse photons kd-tree:" << yendl;
		pb->setTag("Building diffuse photons kd-tree...");
		diffuseMap.updateTree();
		Y_INFO << integratorName << ": Done." << yendl;
	}

	if(causticMap.nPhotons() > 0)
	{
		Y_INFO << integratorName << ": Building caustic photons kd-tree:" << yendl;
		pb->setTag("Building caustic photons kd-tree...");
		causticMap.updateTree();
		Y_INFO << integratorName << ": Done." << yendl;
	}

	if(diffuseMap.nPhotons() < 50)
	{
		Y_ERROR << integratorName << ": Too few diffuse photons, stopping now." << yendl;
		return false;
	}
	
	lookupRad = 4*dsRadius*dsRadius;
	
	tmplights.clear();

	if(!intpb) delete pb;
	
	if(finalGather) //create radiance map:
	{
#ifdef USING_THREADS
		// == remove too close radiance points ==//
		kdtree::pointKdTree< radData_t > *rTree = new kdtree::pointKdTree< radData_t >(pgdat.rad_points);
		std::vector< radData_t > cleaned;
		for(unsigned int i=0; i<pgdat.rad_points.size(); ++i)
		{
			if(pgdat.rad_points[i].use)
			{
				cleaned.push_back(pgdat.rad_points[i]);
				eliminatePhoton_t elimProc(pgdat.rad_points[i].normal);
				PFLOAT maxrad = 0.01f*dsRadius; // 10% of diffuse search radius
				rTree->lookup(pgdat.rad_points[i].pos, elimProc, maxrad);
			}
		}
		pgdat.rad_points.swap(cleaned);
		// ================ //
		int nThreads = scene->getNumThreads();
		pgdat.radianceVec.resize(pgdat.rad_points.size());
		if(intpb) pgdat.pbar = intpb;
		else pgdat.pbar = new ConsoleProgressBar_t(80);
		pgdat.pbar->init(pgdat.rad_points.size());
		pgdat.pbar->setTag("Pregathering radiance data for final gathering...");
		std::vector<preGatherWorker_t *> workers;
		for(int i=0; i<nThreads; ++i) workers.push_back(new preGatherWorker_t(&pgdat, dsRadius, nDiffuseSearch));
		
		for(int i=0;i<nThreads;++i) workers[i]->run();
		for(int i=0;i<nThreads;++i)	workers[i]->wait();
		for(int i=0;i<nThreads;++i)	delete workers[i];
		
		radianceMap.swapVector(pgdat.radianceVec);
		pgdat.pbar->done();
		pgdat.pbar->setTag("Pregathering radiance data done...");
		if(!intpb) delete pgdat.pbar;
#else
		if(radianceMap.nPhotons() != 0)
		{
			Y_WARNING << integratorName << ": radianceMap not empty!" << yendl;
			radianceMap.clear();
		}
		
		Y_INFO << integratorName << ": Creating radiance map..." << yendl;
		progressBar_t *pbar;
		if(intpb) pbar = intpb;
		else pbar = new ConsoleProgressBar_t(80);
		pbar->init(pgdat.rad_points.size());
		foundPhoton_t *gathered = (foundPhoton_t *)malloc(nDifuseSearch * sizeof(foundPhoton_t));
		PFLOAT dsRadius_2 = dsRadius*dsRadius;
		for(unsigned int n=0; n< pgdat.rad_points.size(); ++n)
		{
			PFLOAT radius = dsRadius_2; //actually the square radius...
			int nGathered = diffuseMap.gather(pgdat.rad_points[n].pos, gathered, nDifuseSearch, radius);
			color_t sum(0.0);
			if(nGathered > 0)
			{
				color_t surfCol = pgdat.rad_points[n].refl;
				vector3d_t rnorm = pgdat.rad_points[n].normal;
				float scale = 1.f / ( float(diffuseMap.nPaths()) * radius * M_PI);
				
				if(isnan(scale))
				{
					Y_WARNING << integratorName << ": NaN on (scale)" << yendl;
					break;
				}
				
				for(int i=0; i<nGathered; ++i)
				{
					vector3d_t pdir = gathered[i].photon->direction();
					
					if( rnorm * pdir > 0.f ) sum += surfCol * scale * gathered[i].photon->color();
					else sum += pgdat.rad_points[n].transm * scale * gathered[i].photon->color();
				}
			}
			photon_t radP(pgdat.rad_points[n].normal, pgdat.rad_points[n].pos, sum);
			radianceMap.pushPhoton(radP);
			if(n && !(n&7)) pbar->update(8);
		}
		pbar->done();
		if(!pbar) delete pbar;
		free(gathered);
#endif
		Y_INFO << integratorName << ": Radiance tree built... Updating the tree..." << yendl;
		radianceMap.updateTree();
		Y_INFO << integratorName << ": Done." << yendl;
	}

	gTimer.stop("prepass");
	Y_INFO << integratorName << ": Photonmap building time: " << gTimer.getTime("prepass") << yendl;

	return true;
}

// final gathering: this is basically a full path tracer only that it uses the radiance map only
// at the path end. I.e. paths longer than 1 are only generated to overcome lack of local radiance detail.
// precondition: initBSDF of current spot has been called!
color_t photonIntegrator_t::finalGathering(renderState_t &state, const surfacePoint_t &sp, const vector3d_t &wo, colorIntPasses_t &colorPasses) const
{
	color_t pathCol(0.0);
	void *first_udat = state.userdata;
	unsigned char userdata[USER_DATA_SIZE+7];
	void *n_udat = (void *)( &userdata[7] - ( ((size_t)&userdata[7])&7 ) ); // pad userdata to 8 bytes
	const volumeHandler_t *vol;
	color_t vcol(0.f);
	float W = 0.f;

	colorIntPasses_t tmpColorPasses;
	
	int nSampl = (int) ceilf(std::max(1, nPaths/state.rayDivision)*AA_indirect_sample_multiplier);
	for(int i=0; i<nSampl; ++i)
	{
		color_t throughput( 1.0 );
		PFLOAT length=0;
		surfacePoint_t hit=sp;
		vector3d_t pwo = wo;
		ray_t pRay;
		BSDF_t matBSDFs;
		bool did_hit;
		const material_t *p_mat = sp.material;
		unsigned int offs = nPaths * state.pixelSample + state.samplingOffs + i; // some redundancy here...
		color_t lcol, scol;
		// "zero'th" FG bounce:
		float s1 = RI_vdC(offs);
		float s2 = scrHalton(2, offs);
		if(state.rayDivision > 1)
		{
			s1 = addMod1(s1, state.dc1);
			s2 = addMod1(s2, state.dc2);
		}

		sample_t s(s1, s2, BSDF_DIFFUSE|BSDF_REFLECT|BSDF_TRANSMIT); // glossy/dispersion/specular done via recursive raytracing
		scol = p_mat->sample(state, hit, pwo, pRay.dir, s, W);

		scol *= W;
		if(scol.isBlack()) continue;

		pRay.tmin = scene->rayMinDist;
		pRay.tmax = -1.0;
		pRay.from = hit.P;
		throughput = scol;
		
		if( !(did_hit = scene->intersect(pRay, hit)) ) continue; //hit background
		
		p_mat = hit.material;
		length = pRay.tmax;
		state.userdata = n_udat;
		matBSDFs = p_mat->getFlags();
		bool has_spec = matBSDFs & BSDF_SPECULAR;
		bool caustic = false;
		bool close = length < gatherDist;
		bool do_bounce = close || has_spec;
		// further bounces construct a path just as with path tracing:
		for(int depth=0; depth<gatherBounces && do_bounce; ++depth)
		{
			int d4 = 4*depth;
			pwo = -pRay.dir;
			p_mat->initBSDF(state, hit, matBSDFs);
			
			if((matBSDFs & BSDF_VOLUMETRIC) && (vol=p_mat->getVolumeHandler(hit.N * pwo < 0)))
			{
				if(vol->transmittance(state, pRay, vcol)) throughput *= vcol;
			}
	
			if(matBSDFs & (BSDF_DIFFUSE))
			{
				if(close)
				{
					lcol = estimateOneDirectLight(state, hit, pwo, offs, tmpColorPasses);
				}
				else if(caustic)
				{
					vector3d_t sf = FACE_FORWARD(hit.Ng, hit.N, pwo);
					const photon_t *nearest = radianceMap.findNearest(hit.P, sf, lookupRad);
					if(nearest) lcol = nearest->color();
				}
				
				if(close || caustic)
				{
					if((matBSDFs & BSDF_EMIT) && isLightGroupEnabledByFilter(p_mat->getLightGroup())) lcol += p_mat->emit(state, hit, pwo);
					pathCol += lcol*throughput;
				}
			}
			
			s1 = scrHalton(d4+3, offs);
			s2 = scrHalton(d4+4, offs);

			if(state.rayDivision > 1)
			{
				s1 = addMod1(s1, state.dc1);
				s2 = addMod1(s2, state.dc2);
			}
			
			sample_t sb(s1, s2, (close) ? BSDF_ALL : BSDF_ALL_SPECULAR | BSDF_FILTER);
			scol = p_mat->sample(state, hit, pwo, pRay.dir, sb, W);
			
			if( sb.pdf <= 1.0e-6f)
			{
				did_hit=false;
				break;
			}

			scol *= W;

			pRay.tmin = scene->rayMinDist;
			pRay.tmax = -1.0;
			pRay.from = hit.P;
			throughput *= scol;
			did_hit = scene->intersect(pRay, hit);
			
			if(!did_hit) //hit background
			{
				 if(caustic && background && background->hasIBL() && background->shootsCaustic())
				 {
					pathCol += throughput * (*background)(pRay, state);
				 }
				 break;
			}
			
			p_mat = hit.material;
			length += pRay.tmax;
			caustic = (caustic || !depth) && (sb.sampledFlags & (BSDF_SPECULAR | BSDF_FILTER));
			close =  length < gatherDist;
			do_bounce = caustic || close;
		}
		
		if(did_hit)
		{
			p_mat->initBSDF(state, hit, matBSDFs);
			if(matBSDFs & (BSDF_DIFFUSE | BSDF_GLOSSY))
			{
				vector3d_t sf = FACE_FORWARD(hit.Ng, hit.N, -pRay.dir);
				const photon_t *nearest = radianceMap.findNearest(hit.P, sf, lookupRad);
				if(nearest) lcol = nearest->color();
				if((matBSDFs & BSDF_EMIT) && isLightGroupEnabledByFilter(p_mat->getLightGroup())) lcol += p_mat->emit(state, hit, -pRay.dir);
				pathCol += lcol * throughput;
			}
		}
		state.userdata = first_udat;
	}
	return pathCol / (float)nSampl;
}

colorA_t photonIntegrator_t::integrate(renderState_t &state, diffRay_t &ray, colorIntPasses_t &colorPasses) const
{
	static int _nMax=0;
	static int calls=0;
	++calls;
	color_t col(0.0);
	CFLOAT alpha;
	surfacePoint_t sp;
	
	void *o_udat = state.userdata;
	bool oldIncludeLights = state.includeLights;
	
	if(transpBackground) alpha=0.0;
	else alpha=1.0;
	
	if(scene->intersect(ray, sp))
	{
		unsigned char userdata[USER_DATA_SIZE+7];
		state.userdata = (void *)( &userdata[7] - ( ((size_t)&userdata[7])&7 ) ); // pad userdata to 8 bytes
		if(state.raylevel == 0)
		{
			state.chromatic = true;
			state.includeLights = true;
		}
		BSDF_t bsdfs;
		vector3d_t N_nobump = sp.N;
		vector3d_t wo = -ray.dir;
		const material_t *material = sp.material;
		material->initBSDF(state, sp, bsdfs);
		
		if(isLightGroupEnabledByFilter(material->getLightGroup())) col += colorPasses.probe_add(PASS_YAF_EMIT, material->emit(state, sp, wo), state.raylevel == 0);
		
		state.includeLights = false;
		spDifferentials_t spDiff(sp, ray);
		
		if(finalGather)
		{
			if(showMap)
			{
				vector3d_t N = FACE_FORWARD(sp.Ng, sp.N, wo);
				const photon_t *nearest = radianceMap.findNearest(sp.P, N, lookupRad);
				if(nearest) col += nearest->color();
			}
			else
			{
				if(state.raylevel == 0 && colorPasses.enabled(PASS_YAF_RADIANCE))
				{
					vector3d_t N = FACE_FORWARD(sp.Ng, sp.N, wo);
					const photon_t *nearest = radianceMap.findNearest(sp.P, N, lookupRad);
					if(nearest) colorPasses(PASS_YAF_RADIANCE) = nearest->color();
				}
				
				// contribution of light emitting surfaces
				if((bsdfs & BSDF_EMIT) && isLightGroupEnabledByFilter(material->getLightGroup())) col += colorPasses.probe_add(PASS_YAF_EMIT, material->emit(state, sp, wo), state.raylevel == 0);
				
				if(bsdfs & BSDF_DIFFUSE)
				{
<<<<<<< HEAD
					col += estimateAllDirectLight(state, sp, wo, colorPasses);;
					
					col += colorPasses.probe_set(PASS_YAF_DIFFUSE_INDIRECT, finalGathering(state, sp, wo, colorPasses), state.raylevel == 0);
=======
					col += estimateAllDirectLight(state, sp, wo);
					if(AA_clamp_indirect>0)
					{
						color_t tmpCol = finalGathering(state, sp, wo);
						tmpCol.clampProportionalRGB(AA_clamp_indirect);
						col += tmpCol;
					}
					else col += finalGathering(state, sp, wo);
>>>>>>> 1a9b3bf6
				}
			}
		}
		else
		{
			if(showMap)
			{
				vector3d_t N = FACE_FORWARD(sp.Ng, sp.N, wo);
				const photon_t *nearest = diffuseMap.findNearest(sp.P, N, dsRadius);
				if(nearest) col += nearest->color();
			}
			else
			{
				if(state.raylevel == 0 && colorPasses.enabled(PASS_YAF_RADIANCE))
				{
					vector3d_t N = FACE_FORWARD(sp.Ng, sp.N, wo);
					const photon_t *nearest = radianceMap.findNearest(sp.P, N, lookupRad);
					if(nearest) colorPasses(PASS_YAF_RADIANCE) = nearest->color();
				}

				if((bsdfs & BSDF_EMIT) && isLightGroupEnabledByFilter(material->getLightGroup())) col += colorPasses.probe_add(PASS_YAF_EMIT, material->emit(state, sp, wo), state.raylevel == 0);
				
				if(bsdfs & BSDF_DIFFUSE)
				{
					col += estimateAllDirectLight(state, sp, wo, colorPasses);
				}
				
				foundPhoton_t *gathered = (foundPhoton_t *)alloca(nDiffuseSearch * sizeof(foundPhoton_t));
				PFLOAT radius = dsRadius; //actually the square radius...

				int nGathered=0;
				
				if(diffuseMap.nPhotons() > 0) nGathered = diffuseMap.gather(sp.P, gathered, nDiffuseSearch, radius);
				color_t sum(0.0);
				if(nGathered > 0)
				{
					if(nGathered > _nMax) _nMax = nGathered;

					float scale = 1.f / ( (float)diffuseMap.nPaths() * radius * M_PI);
					for(int i=0; i<nGathered; ++i)
					{
						vector3d_t pdir = gathered[i].photon->direction();
						color_t surfCol = material->eval(state, sp, wo, pdir, BSDF_DIFFUSE);

						col += colorPasses.probe_add(PASS_YAF_DIFFUSE_INDIRECT, surfCol * scale * gathered[i].photon->color(), state.raylevel == 0);
					}
				}
			}
		}
		
		// add caustics
		if(bsdfs & BSDF_DIFFUSE)
		{
<<<<<<< HEAD
			col += colorPasses.probe_set(PASS_YAF_INDIRECT, estimateCausticPhotons(state, sp, wo), state.raylevel == 0);
=======
			if(AA_clamp_indirect>0)
			{
				color_t tmpCol = estimateCausticPhotons(state, sp, wo);
				tmpCol.clampProportionalRGB(AA_clamp_indirect);
				col += tmpCol;
			}
			else col += estimateCausticPhotons(state, sp, wo);
>>>>>>> 1a9b3bf6
		}
		
		recursiveRaytrace(state, ray, bsdfs, sp, wo, col, alpha, colorPasses);

		if(colorPasses.get_highest_internal_pass_used() > PASS_YAF_COMBINED && state.raylevel == 0)
		{
			generateCommonRenderPasses(colorPasses, state, sp);
			
			if(colorPasses.enabled(PASS_YAF_AO))
			{
				colorPasses(PASS_YAF_AO) = sampleAmbientOcclusionPass(state, sp, wo);
			}
		}
		
		if(transpRefractedBackground)
		{
			CFLOAT m_alpha = material->getAlpha(state, sp, wo);
			alpha = m_alpha + (1.f-m_alpha)*alpha;
		}
		else alpha = 1.0;
	}
	else //nothing hit, return background
	{
		if(background && !transpRefractedBackground)
		{
			col += colorPasses.probe_set(PASS_YAF_ENV, (*background)(ray, state, false), state.raylevel == 0);
		}
	}
	
	state.userdata = o_udat;
	state.includeLights = oldIncludeLights;
	
	color_t colVolTransmittance = scene->volIntegrator->transmittance(state, ray);
	color_t colVolIntegration = scene->volIntegrator->integrate(state, ray, colorPasses);

	if(transpBackground) alpha = std::max(alpha, 1.f-colVolTransmittance.R);

	colorPasses.probe_set(PASS_YAF_VOLUME_TRANSMITTANCE, colVolTransmittance);
	colorPasses.probe_set(PASS_YAF_VOLUME_INTEGRATION, colVolIntegration);
		
	col = (col * colVolTransmittance) + colVolIntegration;
	
	return colorA_t(col, alpha);
}

integrator_t* photonIntegrator_t::factory(paraMap_t &params, renderEnvironment_t &render)
{
	bool transpShad=false;
	bool finalGather=true;
	bool show_map=false;
	int shadowDepth=5;
	int raydepth=5;
	int numPhotons = 100000;
	int numCPhotons = 500000;
	int search = 50;
	int caustic_mix = 50;
	int bounces = 5;
	int fgPaths = 32;
	int fgBounces = 2;
	float dsRad=0.1;
	float cRad=0.01;
	float gatherDist=0.2;
	bool do_AO=false;
	int AO_samples = 32;
	double AO_dist = 1.0;
	color_t AO_col(1.f);
	bool bg_transp = false;
	bool bg_transp_refract = false;
	
	params.getParam("transpShad", transpShad);
	params.getParam("shadowDepth", shadowDepth);
	params.getParam("raydepth", raydepth);
	params.getParam("photons", numPhotons);
	params.getParam("cPhotons", numCPhotons);
	params.getParam("diffuseRadius", dsRad);
	params.getParam("causticRadius", cRad);
	params.getParam("search", search);
	caustic_mix = search;
	params.getParam("caustic_mix", caustic_mix);
	params.getParam("bounces", bounces);
	params.getParam("finalGather", finalGather);
	params.getParam("fg_samples", fgPaths);
	params.getParam("fg_bounces", fgBounces);
	gatherDist = dsRad;
	params.getParam("fg_min_pathlen", gatherDist);
	params.getParam("show_map", show_map);
	params.getParam("bg_transp", bg_transp);
	params.getParam("bg_transp_refract", bg_transp_refract);
	params.getParam("do_AO", do_AO);
	params.getParam("AO_samples", AO_samples);
	params.getParam("AO_distance", AO_dist);
	params.getParam("AO_color", AO_col);
	
	photonIntegrator_t* ite = new photonIntegrator_t(numPhotons, numCPhotons, transpShad, shadowDepth, dsRad, cRad);
	ite->rDepth = raydepth;
	ite->nDiffuseSearch = search;
	ite->nCausSearch = caustic_mix;
	ite->finalGather = finalGather;
	ite->maxBounces = bounces;
	ite->causDepth = bounces;
	ite->nPaths = fgPaths;
	ite->gatherBounces = fgBounces;
	ite->showMap = show_map;
	ite->gatherDist = gatherDist;
	// Background settings
	ite->transpBackground = bg_transp;
	ite->transpRefractedBackground = bg_transp_refract;
	// AO settings
    ite->useAmbientOcclusion = do_AO;
	ite->aoSamples = AO_samples;
	ite->aoDist = AO_dist;
	ite->aoCol = AO_col;
	return ite;
}

extern "C"
{

	YAFRAYPLUGIN_EXPORT void registerPlugin(renderEnvironment_t &render)
	{
		render.registerFactory("photonmapping", photonIntegrator_t::factory);
	}

}

__END_YAFRAY<|MERGE_RESOLUTION|>--- conflicted
+++ resolved
@@ -827,20 +827,15 @@
 				
 				if(bsdfs & BSDF_DIFFUSE)
 				{
-<<<<<<< HEAD
 					col += estimateAllDirectLight(state, sp, wo, colorPasses);;
 					
-					col += colorPasses.probe_set(PASS_YAF_DIFFUSE_INDIRECT, finalGathering(state, sp, wo, colorPasses), state.raylevel == 0);
-=======
-					col += estimateAllDirectLight(state, sp, wo);
-					if(AA_clamp_indirect>0)
+					if(AA_clamp_indirect>0.f)
 					{
-						color_t tmpCol = finalGathering(state, sp, wo);
+						color_t tmpCol = finalGathering(state, sp, wo, colorPasses);
 						tmpCol.clampProportionalRGB(AA_clamp_indirect);
-						col += tmpCol;
+						col += colorPasses.probe_set(PASS_YAF_DIFFUSE_INDIRECT, tmpCol, state.raylevel == 0);
 					}
-					else col += finalGathering(state, sp, wo);
->>>>>>> 1a9b3bf6
+					else col += colorPasses.probe_set(PASS_YAF_DIFFUSE_INDIRECT, finalGathering(state, sp, wo, colorPasses), state.raylevel == 0);
 				}
 			}
 		}
@@ -894,17 +889,13 @@
 		// add caustics
 		if(bsdfs & BSDF_DIFFUSE)
 		{
-<<<<<<< HEAD
-			col += colorPasses.probe_set(PASS_YAF_INDIRECT, estimateCausticPhotons(state, sp, wo), state.raylevel == 0);
-=======
-			if(AA_clamp_indirect>0)
+			if(AA_clamp_indirect>0.f)
 			{
 				color_t tmpCol = estimateCausticPhotons(state, sp, wo);
 				tmpCol.clampProportionalRGB(AA_clamp_indirect);
-				col += tmpCol;
-			}
-			else col += estimateCausticPhotons(state, sp, wo);
->>>>>>> 1a9b3bf6
+				col += colorPasses.probe_set(PASS_YAF_INDIRECT, tmpCol, state.raylevel == 0);
+			}
+			else col += colorPasses.probe_set(PASS_YAF_INDIRECT, estimateCausticPhotons(state, sp, wo), state.raylevel == 0);
 		}
 		
 		recursiveRaytrace(state, ray, bsdfs, sp, wo, col, alpha, colorPasses);
