--- conflicted
+++ resolved
@@ -150,17 +150,13 @@
 	float fNumLights;
 	std::map <const light_t*, CFLOAT> invLightPowerD;
 	imageFilm_t *lightImage;
-<<<<<<< HEAD
 	
 	bool useAmbientOcclusion; //! Use ambient occlusion
 	int aoSamples; //! Ambient occlusion samples
 	float aoDist; //! Ambient occlusion distance
 	color_t aoCol; //! Ambient occlusion color
-
-=======
 	bool transpBackground; //! Render background as transparent
 	bool transpRefractedBackground; //! Render refractions of background as transparent
->>>>>>> 0451d94f
 };
 
 biDirIntegrator_t::biDirIntegrator_t(bool transpShad, int shadowDepth): trShad(transpShad), sDepth(shadowDepth),
@@ -443,18 +439,17 @@
 		}
 	}
 	
-<<<<<<< HEAD
-	return col;
-=======
 	color_t colVolTransmittance = scene->volIntegrator->transmittance(state, ray);
-	color_t colVolIntegration = scene->volIntegrator->integrate(state, ray);
+	color_t colVolIntegration = scene->volIntegrator->integrate(state, ray, colorPasses);
 
 	if(transpBackground) alpha = std::max(alpha, 1.f-colVolTransmittance.R);
+
+	colorPasses.probe_set(PASS_YAF_VOLUME_TRANSMITTANCE, colVolTransmittance);
+	colorPasses.probe_set(PASS_YAF_VOLUME_INTEGRATION, colVolIntegration);
 	
 	col = (col * colVolTransmittance) + colVolIntegration;	
 	
 	return colorA_t(col, alpha);
->>>>>>> 0451d94f
 }
 
 /* ============================================================
@@ -1027,17 +1022,20 @@
 
 integrator_t* biDirIntegrator_t::factory(paraMap_t &params, renderEnvironment_t &render)
 {
-<<<<<<< HEAD
 	bool do_AO=false;
 	int AO_samples = 32;
 	double AO_dist = 1.0;
 	color_t AO_col(1.f);
+	bool bg_transp = true;
+	bool bg_transp_refract = true;
 
 	params.getParam("do_AO", do_AO);
 	params.getParam("AO_samples", AO_samples);
 	params.getParam("AO_distance", AO_dist);
 	params.getParam("AO_color", AO_col);
-
+	params.getParam("bg_transp", bg_transp);
+	params.getParam("bg_transp_refract", bg_transp_refract);
+	
 	biDirIntegrator_t *inte = new biDirIntegrator_t();
 
 	// AO settings
@@ -1046,18 +1044,10 @@
 	inte->aoDist = AO_dist;
 	inte->aoCol = AO_col;
 
-=======
-	bool bg_transp = true;
-	bool bg_transp_refract = true;
-
-	params.getParam("bg_transp", bg_transp);
-	params.getParam("bg_transp_refract", bg_transp_refract);
-	
-	biDirIntegrator_t *inte = new biDirIntegrator_t();
 	// Background settings
 	inte->transpBackground = bg_transp;
 	inte->transpRefractedBackground = bg_transp_refract;
->>>>>>> 0451d94f
+
 	return inte;
 }
 
