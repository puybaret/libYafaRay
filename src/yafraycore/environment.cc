/****************************************************************************
 *
 *      environment.cc: Yafray environment for plugin loading and
 *      object instatiation
 *      This is part of the yafray package
 *      Copyright (C) 2005  Alejandro Conty Estévez, Mathias Wein
 *
 *      This library is free software; you can redistribute it and/or
 *      modify it under the terms of the GNU Lesser General Public
 *      License as published by the Free Software Foundation; either
 *      version 2.1 of the License, or (at your option) any later version.
 *
 *      This library is distributed in the hope that it will be useful,
 *      but WITHOUT ANY WARRANTY; without even the implied warranty of
 *      MERCHANTABILITY or FITNESS FOR A PARTICULAR PURPOSE.  See the GNU
 *      Lesser General Public License for more details.
 *
 *      You should have received a copy of the GNU Lesser General Public
 *      License along with this library; if not, write to the Free Software
 *      Foundation,Inc., 59 Temple Place, Suite 330, Boston, MA 02111-1307 USA
 *
 */

#include <core_api/environment.h>

#ifdef _WIN32
	#include <io.h>
	#include <windows.h>
#endif

#include <core_api/light.h>
#include <core_api/material.h>
#include <core_api/integrator.h>
#include <core_api/texture.h>
#include <core_api/background.h>
#include <core_api/camera.h>
#include <core_api/shader.h>
#include <core_api/imagefilm.h>
#include <core_api/imagehandler.h>
#include <core_api/object3d.h>
#include <core_api/volume.h>
#include <yafraycore/std_primitives.h>
#include <yaf_revision.h>
#include <string>
#include <sstream>

__BEGIN_YAFRAY
#define ENV_TAG << "Environment: "
#define Y_INFO_ENV Y_INFO ENV_TAG
#define Y_ERROR_ENV Y_ERROR ENV_TAG
#define Y_WARN_ENV Y_WARNING ENV_TAG

#define WarnExist Y_WARN_ENV << "Sorry, " << pname << " \"" << name << "\" already exists!" << yendl

#define ErrNoType Y_ERROR_ENV << pname << " type not specified for \"" << name << "\" node!" << yendl
#define ErrUnkType(t) Y_ERROR_ENV << "Don't know how to create " << pname << " of type '" << t << "'!" << yendl
#define ErrOnCreate(t) Y_ERROR_ENV << "No " << pname << " was constructed by plugin '" << t << "'!" << yendl

#define InfoSucces(name, t) Y_INFO_ENV << "Added " << pname << " '"<< name << "' (" << t << ")!" << yendl
#define InfoSuccesDisabled(name, t) Y_INFO_ENV << "Added " << pname << " '"<< name << "' (" << t << ")! [DISABLED]" << yendl

#define SuccessReg(t, name) Y_INFO_ENV << "Registered " << t << " type '" << name << "'" << yendl

renderEnvironment_t::renderEnvironment_t()
{
#ifdef RELEASE
	Y_INFO << PACKAGE << " " << VERSION << yendl;
#else
	Y_INFO << PACKAGE << " (" << YAF_SVN_REV << ")" << yendl;
#endif
	object_factory["sphere"] = sphere_factory;
	Debug=0;
}

template <class T>
void freeMap(std::map< std::string, T* > &map)
{
	typename std::map<std::string, T *>::iterator i;
	for(i=map.begin(); i!=map.end(); ++i) delete i->second;
}

renderEnvironment_t::~renderEnvironment_t()
{
	freeMap(light_table);
	freeMap(texture_table);
	freeMap(material_table);
	freeMap(object_table);
	freeMap(camera_table);
	freeMap(background_table);
	freeMap(integrator_table);
	freeMap(volume_table);
	freeMap(volumeregion_table);
}

void renderEnvironment_t::clearAll()
{
	freeMap(light_table);
	freeMap(texture_table);
	freeMap(material_table);
	freeMap(object_table);
	freeMap(camera_table);
	freeMap(background_table);
	freeMap(integrator_table);
	freeMap(volume_table);
	freeMap(volumeregion_table);
	freeMap(imagehandler_table);

	light_table.clear();
	texture_table.clear();
	material_table.clear();
	object_table.clear();
	camera_table.clear();
	background_table.clear();
	integrator_table.clear();
	volume_table.clear();
	volumeregion_table.clear();
	imagehandler_table.clear();
}

void renderEnvironment_t::loadPlugins(const std::string &path)
{
	typedef void (reg_t)(renderEnvironment_t &);
	Y_INFO_ENV << "Loading plugins ..." << yendl;
	std::list<std::string> plugins=listDir(path);

	for(std::list<std::string>::iterator i=plugins.begin();i!=plugins.end();++i)
	{
		sharedlibrary_t plug(i->c_str());
		if(!plug.isOpen()) continue;
		reg_t *registerPlugin;
		registerPlugin=(reg_t *)plug.getSymbol("registerPlugin");
		if(registerPlugin==NULL) continue;
		registerPlugin(*this);
		pluginHandlers.push_back(plug);
	}
}

bool renderEnvironment_t::getPluginPath(std::string &path)
{
#ifdef _WIN32
	HKEY hkey;
	DWORD dwType, dwSize;

	if (RegOpenKeyEx(HKEY_LOCAL_MACHINE,"Software\\YafaRay Team\\YafaRay",0,KEY_READ,&hkey)==ERROR_SUCCESS)
	{
		dwType = REG_EXPAND_SZ;
	 	dwSize = MAX_PATH;
		DWORD dwStat;

		char *pInstallDir=(char *)malloc(MAX_PATH);

  		dwStat = RegQueryValueEx(hkey, TEXT("InstallDir"), NULL, NULL, (LPBYTE)pInstallDir, &dwSize);

		if (dwStat == NO_ERROR)
		{
			path = std::string(pInstallDir) + "\\plugins";
			free(pInstallDir);
			RegCloseKey(hkey);
			return true;
		}

		Y_ERROR_ENV << "Couldn't READ \'InstallDir\' value." << yendl;
		free(pInstallDir);
		RegCloseKey(hkey);
	}
	else Y_ERROR_ENV << "Couldn't find registry key." << yendl;

	Y_ERROR << "Please fix your registry. Maybe you need add/modify" << yendl;
	Y_ERROR << "HKEY_LOCAL_MACHINE\\Software\\YafaRay Team\\YafaRay\\InstallDir" << yendl;
	Y_ERROR << "key at registry. You can use \"regedit.exe\" to adjust it at" << yendl;
	Y_ERROR << "your own risk. If you are unsure, reinstall YafaRay" << yendl;

	return false;
#else
	path = std::string(Y_PLUGINPATH);
	return true;
#endif
}


material_t* renderEnvironment_t::getMaterial(const std::string &name)const
{
	std::map<std::string,material_t *>::const_iterator i=material_table.find(name);
	if(i!=material_table.end()) return i->second;
	else return NULL;
}

texture_t* renderEnvironment_t::getTexture(const std::string &name)const
{
	std::map<std::string,texture_t *>::const_iterator i=texture_table.find(name);
	if(i!=texture_table.end()) return i->second;
	else return NULL;
}

camera_t* renderEnvironment_t::getCamera(const std::string &name)const
{
	std::map<std::string,camera_t *>::const_iterator i=camera_table.find(name);
	if(i!=camera_table.end()) return i->second;
	else return NULL;
}

background_t* renderEnvironment_t::getBackground(const std::string &name)const
{
	std::map<std::string,background_t *>::const_iterator i=background_table.find(name);
	if(i!=background_table.end()) return i->second;
	else return NULL;
}

integrator_t* renderEnvironment_t::getIntegrator(const std::string &name)const
{
	std::map<std::string,integrator_t *>::const_iterator i=integrator_table.find(name);
	if(i!=integrator_table.end()) return i->second;
	else return NULL;
}

shaderNode_t* renderEnvironment_t::getShaderNode(const std::string &name)const
{
	std::map<std::string,shaderNode_t *>::const_iterator i=shader_table.find(name);
	if(i!=shader_table.end()) return i->second;
	else return NULL;
}

light_t* renderEnvironment_t::createLight(const std::string &name, paraMap_t &params)
{
	std::string pname = "Light";
	if(light_table.find(name) != light_table.end() )
	{
		WarnExist; return 0;
	}
	std::string type;
	if(! params.getParam("type", type) )
	{
		ErrNoType; return 0;
	}
	light_t* light;
	std::map<std::string,light_factory_t *>::iterator i=light_factory.find(type);
	if(i!=light_factory.end()) light = i->second(params,*this);
	else
	{
		ErrUnkType(type); return 0;
	}
	if(light)
	{
		light_table[name] = light;
		
		if(light->lightEnabled()) InfoSucces(name, type);
		else InfoSuccesDisabled(name, type);
		
		return light;
	}
	ErrOnCreate(type);
	return 0;
}

texture_t* renderEnvironment_t::createTexture(const std::string &name, paraMap_t &params)
{
	std::string pname = "Texture";
	if(texture_table.find(name) != texture_table.end() )
	{
		WarnExist; return 0;
	}
	std::string type;
	if(! params.getParam("type", type) )
	{
		ErrNoType; return 0;
	}
	texture_t* texture;
	std::map<std::string,texture_factory_t *>::iterator i=texture_factory.find(type);
	if(i!=texture_factory.end()) texture = i->second(params,*this);
	else
	{
		ErrUnkType(type); return 0;
	}
	if(texture)
	{
		texture_table[name] = texture;
		InfoSucces(name, type);
		return texture;
	}
	ErrOnCreate(type);
	return 0;
}

shaderNode_t* renderEnvironment_t::createShaderNode(const std::string &name, paraMap_t &params)
{
	std::string pname = "ShaderNode";
	if(shader_table.find(name) != shader_table.end() )
	{
		WarnExist; return 0;
	}
	std::string type;
	if(! params.getParam("type", type) )
	{
		ErrNoType; return 0;
	}
	shaderNode_t* shader;
	std::map<std::string,shader_factory_t *>::iterator i=shader_factory.find(type);
	if(i!=shader_factory.end()) shader = i->second(params,*this);
	else
	{
		ErrUnkType(type); return 0;
	}
	if(shader)
	{
		shader_table[name] = shader;
		InfoSucces(name, type);
		return shader;
	}
	ErrOnCreate(type);
	return 0;
}

material_t* renderEnvironment_t::createMaterial(const std::string &name, paraMap_t &params, std::list<paraMap_t> &eparams)
{
	std::string pname = "Material";
	if(material_table.find(name) != material_table.end() )
	{
		WarnExist; return 0;
	}
	std::string type;
	if(! params.getParam("type", type) )
	{
		ErrNoType; return 0;
	}
	params["name"] = name;
	material_t* material;
	std::map<std::string,material_factory_t *>::iterator i=material_factory.find(type);
	if(i!=material_factory.end()) material = i->second(params, eparams, *this);
	else
	{
		ErrUnkType(type); return 0;
	}
	if(material)
	{
		material_table[name] = material;
		InfoSucces(name, type);
		return material;
	}
	ErrOnCreate(type);
	return 0;
}

background_t* renderEnvironment_t::createBackground(const std::string &name, paraMap_t &params)
{
	std::string pname = "Background";
	if(background_table.find(name) != background_table.end() )
	{
		WarnExist; return 0;
	}
	std::string type;
	if(! params.getParam("type", type) )
	{
		ErrNoType; return 0;
	}
	background_t* background;
	std::map<std::string,background_factory_t *>::iterator i=background_factory.find(type);
	if(i!=background_factory.end()) background = i->second(params,*this);
	else
	{
		ErrUnkType(type); return 0;
	}
	if(background)
	{
		background_table[name] = background;
		InfoSucces(name, type);
		return background;
	}
	ErrOnCreate(type);
	return 0;
}

imageHandler_t* renderEnvironment_t::createImageHandler(const std::string &name, paraMap_t &params, bool addToTable)
{
	std::string pname = "ImageHandler";
	std::stringstream newname;
	int sufixCount = 0;

	newname << name;

	if(addToTable)
	{
		while(true)
		{
			if(imagehandler_table.find(newname.str()) != imagehandler_table.end() )
			{
				newname.seekg(0, std::ios::beg);
				newname << name << ".";
				newname.width(3);
				newname.fill('0');
				newname.flags(std::ios::right);
				newname << sufixCount;
				sufixCount++;
			}
			else break;
		}
	}

	std::string type;

	if(! params.getParam("type", type) )
	{
		ErrNoType; return 0;
	}

	imageHandler_t* ih = 0;
	std::map<std::string, imagehandler_factory_t *>::iterator i=imagehandler_factory.find(type);

	if(i!=imagehandler_factory.end())
	{
		ih = i->second(params,*this);
	}
	else
	{
		ErrUnkType(type); return 0;
	}

	if(ih)
	{
		if(addToTable) imagehandler_table[newname.str()] = ih;

		InfoSucces(newname.str(), type);

		return ih;
	}

	ErrOnCreate(type);

	return 0;
}

object3d_t* renderEnvironment_t::createObject(const std::string &name, paraMap_t &params)
{
	std::string pname = "Object";
	if(object_table.find(name) != object_table.end() )
	{
		WarnExist; return 0;
	}
	std::string type;
	if(! params.getParam("type", type) )
	{
		ErrNoType; return 0;
	}
	object3d_t* object;
	std::map<std::string,object_factory_t *>::iterator i=object_factory.find(type);
	if(i!=object_factory.end()) object = i->second(params,*this);
	else
	{
		ErrUnkType(type); return 0;
	}
	if(object)
	{
		object_table[name] = object;
		InfoSucces(name, type);
		return object;
	}
	ErrOnCreate(type);
	return 0;
}

camera_t* renderEnvironment_t::createCamera(const std::string &name, paraMap_t &params)
{
	std::string pname = "Camera";
	if(camera_table.find(name) != camera_table.end() )
	{
		WarnExist; return 0;
	}
	std::string type;
	if(! params.getParam("type", type) )
	{
		ErrNoType; return 0;
	}
	camera_t* camera;
	std::map<std::string,camera_factory_t *>::iterator i=camera_factory.find(type);
	if(i!=camera_factory.end()) camera = i->second(params,*this);
	else
	{
		ErrUnkType(type); return 0;
	}
	if(camera)
	{
		camera_table[name] = camera;
		InfoSucces(name, type);
		return camera;
	}
	ErrOnCreate(type);
	return 0;
}

integrator_t* renderEnvironment_t::createIntegrator(const std::string &name, paraMap_t &params)
{
	std::string pname = "Integrator";
	if(integrator_table.find(name) != integrator_table.end() )
	{
		WarnExist; return 0;
	}
	std::string type;
	if(! params.getParam("type", type) )
	{
		ErrNoType; return 0;
	}
	integrator_t* integrator;
	std::map<std::string,integrator_factory_t *>::iterator i=integrator_factory.find(type);
	if(i!=integrator_factory.end()) integrator = i->second(params,*this);
	else
	{
		ErrUnkType(type); return 0;
	}
	if(integrator)
	{
		integrator_table[name] = integrator;
		InfoSucces(name, type);
		return integrator;
	}
	ErrOnCreate(type);
	return 0;
}

imageFilm_t* renderEnvironment_t::createImageFilm(const paraMap_t &params, colorOutput_t &output)
{
	const std::string *name=0;
	const std::string *tiles_order=0;
	int width=320, height=240, xstart=0, ystart=0;
<<<<<<< HEAD
	std::string color_space_string = "sRGB";
	colorSpaces_t color_space = SRGB;
=======
	std::string color_space_string = "Raw_Manual_Gamma";
	colorSpaces_t color_space = RAW_MANUAL_GAMMA;
>>>>>>> 5a3e5edd
	float filt_sz = 1.5, gamma=1.f;
	bool clamp = false;
	bool showSampledPixels = false;
	int tileSize = 32;
	bool premult = false;
	bool drawParams = false;

	params.getParam("color_space", color_space_string);
	params.getParam("gamma", gamma);
	params.getParam("clamp_rgb", clamp);
	params.getParam("AA_pixelwidth", filt_sz);
	params.getParam("width", width); // width of rendered image
	params.getParam("height", height); // height of rendered image
	params.getParam("xstart", xstart); // x-offset (for cropped rendering)
	params.getParam("ystart", ystart); // y-offset (for cropped rendering)
	params.getParam("filter_type", name); // AA filter type
	params.getParam("show_sam_pix", showSampledPixels); // Show pixels marked to be resampled on adaptative sampling
	params.getParam("tile_size", tileSize); // Size of the render buckets or tiles
	params.getParam("tiles_order", tiles_order); // Order of the render buckets or tiles
	params.getParam("premult", premult); // Premultipy Alpha channel for better alpha antialiasing against bg
	params.getParam("drawParams", drawParams);

	if(color_space_string == "sRGB") color_space = SRGB;
	else if(color_space_string == "XYZ") color_space = XYZ_D65;
	else if(color_space_string == "LinearRGB") color_space = LINEAR_RGB;
	else if(color_space_string == "Raw_Manual_Gamma") color_space = RAW_MANUAL_GAMMA;
	else color_space = SRGB;

	imageFilm_t::filterType type=imageFilm_t::BOX;
	if(name)
	{
		if(*name == "mitchell") type = imageFilm_t::MITCHELL;
		else if(*name == "gauss") type = imageFilm_t::GAUSS;
		else if(*name == "lanczos") type = imageFilm_t::LANCZOS;
		else type = imageFilm_t::BOX;
	}
	else Y_WARN_ENV << "No AA filter defined defaulting to Box!" << yendl;

	imageSpliter_t::tilesOrderType tilesOrder=imageSpliter_t::LINEAR;
	if(tiles_order)
	{
		if(*tiles_order == "linear") tilesOrder = imageSpliter_t::LINEAR;
		else if(*tiles_order == "random") tilesOrder = imageSpliter_t::RANDOM;
	}
	else Y_INFO_ENV << "Defaulting to Linear tiles order." << yendl; // this is info imho not a warning

	imageFilm_t *film = new imageFilm_t(width, height, xstart, ystart, output, filt_sz, type, this, showSampledPixels, tileSize, tilesOrder, premult, drawParams);

	film->setClamp(clamp);
	
	if(color_space == RAW_MANUAL_GAMMA)
	{
		if(gamma > 0 && std::fabs(1.f-gamma) > 0.001) film->setColorSpace(color_space, gamma);
		else film->setColorSpace(LINEAR_RGB, 1.f); //If the gamma is too close to 1.f, or negative, ignore gamma and do a pure linear RGB processing without gamma.
	}
	else film->setColorSpace(color_space, gamma);

	return film;
}

volumeHandler_t* renderEnvironment_t::createVolumeH(const std::string &name, const paraMap_t &params)
{
	std::string pname = "VolumeHandler";
	if(volume_table.find(name) != volume_table.end() )
	{
		WarnExist; return 0;
	}
	std::string type;
	if(! params.getParam("type", type) )
	{
		ErrNoType; return 0;
	}
	volumeHandler_t* volume;
	std::map<std::string,volume_factory_t *>::iterator i=volume_factory.find(type);
	if(i!=volume_factory.end()) volume = i->second(params,*this);
	else
	{
		ErrUnkType(type); return 0;
	}
	if(volume)
	{
		volume_table[name] = volume;
		InfoSucces(name, type);
		return volume;
	}
	ErrOnCreate(type);
	return 0;
}

VolumeRegion* renderEnvironment_t::createVolumeRegion(const std::string &name, paraMap_t &params)
{
	std::string pname = "VolumeRegion";
	if(volumeregion_table.find(name) != volumeregion_table.end() )
	{
		WarnExist; return 0;
	}
	std::string type;
	if(! params.getParam("type", type) )
	{
		ErrNoType; return 0;
	}
	VolumeRegion* volumeregion;
	std::map<std::string,volumeregion_factory_t *>::iterator i=volumeregion_factory.find(type);
	if(i!=volumeregion_factory.end()) volumeregion = i->second(params,*this);
	else
	{
		ErrUnkType(type); return 0;
	}
	if(volumeregion)
	{
		volumeregion_table[name] = volumeregion;
		InfoSucces(name, type);
		return volumeregion;
	}
	ErrOnCreate(type);
	return 0;
}

/*! setup the scene for rendering (set camera, background, integrator, create image film,
	set antialiasing etc.)
	attention: since this function creates an image film and asigns it to the scene,
	you need to delete it before deleting the scene!
*/
bool renderEnvironment_t::setupScene(scene_t &scene, const paraMap_t &params, colorOutput_t &output, progressBar_t *pb)
{
	const std::string *name=0;
	int AA_passes=1, AA_samples=1, AA_inc_samples=1, nthreads=-1;
	double AA_threshold=0.05;
	bool z_chan = false;
	bool norm_z_chan = true;
	bool drawParams = false;
	bool adv_auto_shadow_bias_enabled=true;
	float adv_shadow_bias_value=YAF_SHADOW_BIAS;
	bool adv_auto_min_raydist_enabled=true;
	float adv_min_raydist_value=MIN_RAYDIST;        
	const std::string *custString = 0;
	std::stringstream aaSettings;

	if(! params.getParam("camera_name", name) )
	{
		Y_ERROR_ENV << "Specify a Camera!!" << yendl;
		return false;
	}
	camera_t *cam = this->getCamera(*name);

	if(!cam)
	{
		Y_ERROR_ENV << "Specify an _existing_ Camera!!" << yendl;
		return false;
	}

	if(!params.getParam("integrator_name", name) )
	{
		Y_ERROR_ENV << "Specify an Integrator!!" << yendl;
		return false;
	}

	integrator_t *inte = this->getIntegrator(*name);

	if(!inte)
	{
		Y_ERROR_ENV << "Specify an _existing_ Integrator!!" << yendl;
		return false;
	}

	if(inte->integratorType() != integrator_t::SURFACE)
	{
		Y_ERROR_ENV << "Integrator is no surface integrator!" << yendl;
		return false;
	}

	if(! params.getParam("volintegrator_name", name) )
	{
		Y_ERROR_ENV << "Specify a Volume Integrator!" << yendl;
		return false;
	}

	integrator_t *volInte = this->getIntegrator(*name);

	background_t *backg = 0;
	if( params.getParam("background_name", name) )
	{
		backg = this->getBackground(*name);
		if(!backg) Y_ERROR_ENV << "please specify an _existing_ Background!!" << yendl;
	}

	params.getParam("AA_passes", AA_passes);
	params.getParam("AA_minsamples", AA_samples);
	AA_inc_samples = AA_samples;
	params.getParam("AA_inc_samples", AA_inc_samples);
	params.getParam("AA_threshold", AA_threshold);
	params.getParam("threads", nthreads); // number of threads, -1 = auto detection
	params.getParam("z_channel", z_chan); // render z-buffer
	params.getParam("normalize_z_channel", norm_z_chan); // normalize values of z-buffer in range [0,1]
	params.getParam("drawParams", drawParams);
	params.getParam("customString", custString);
	params.getParam("adv_auto_shadow_bias_enabled", adv_auto_shadow_bias_enabled);
	params.getParam("adv_shadow_bias_value", adv_shadow_bias_value);
	params.getParam("adv_auto_min_raydist_enabled", adv_auto_min_raydist_enabled);
	params.getParam("adv_min_raydist_value", adv_min_raydist_value);

	imageFilm_t *film = createImageFilm(params, output);

	if (pb)
	{
		film->setProgressBar(pb);
		inte->setProgressBar(pb);
	}

	if(z_chan) film->initDepthMap();

	params.getParam("filter_type", name); // AA filter type
	aaSettings << "AA Settings (" << ((name)?*name:"box") << "): " << AA_passes << ";" << AA_samples << ";" << AA_inc_samples;

	film->setAAParams(aaSettings.str());
	if(custString) film->setCustomString(*custString);

	//setup scene and render.
	scene.setImageFilm(film);
	scene.depthChannel(z_chan);
	scene.setNormalizeDepthChannel(norm_z_chan);
	scene.setCamera(cam);
	scene.setSurfIntegrator((surfaceIntegrator_t*)inte);
	scene.setVolIntegrator((volumeIntegrator_t*)volInte);
	scene.setAntialiasing(AA_samples, AA_passes, AA_inc_samples, AA_threshold);
	scene.setNumThreads(nthreads);
	if(backg) scene.setBackground(backg);
	scene.shadowBiasAuto = adv_auto_shadow_bias_enabled;
	scene.shadowBias = adv_shadow_bias_value;
	scene.rayMinDistAuto = adv_auto_min_raydist_enabled;
	scene.rayMinDist = adv_min_raydist_value;

	return true;
}

void renderEnvironment_t::registerFactory(const std::string &name,light_factory_t *f)
{
	light_factory[name]=f;
	SuccessReg("Light", name);
}

void renderEnvironment_t::registerFactory(const std::string &name,material_factory_t *f)
{
	material_factory[name]=f;
	SuccessReg("Material", name);
}

void renderEnvironment_t::registerFactory(const std::string &name,texture_factory_t *f)
{
	texture_factory[name]=f;
	SuccessReg("Texture", name);
}

void renderEnvironment_t::registerFactory(const std::string &name,shader_factory_t *f)
{
	shader_factory[name]=f;
	SuccessReg("ShaderNode", name);
}

void renderEnvironment_t::registerFactory(const std::string &name,object_factory_t *f)
{
	object_factory[name]=f;
	SuccessReg("Object", name);
}

void renderEnvironment_t::registerFactory(const std::string &name,camera_factory_t *f)
{
	camera_factory[name]=f;
	SuccessReg("Camera", name);
}

void renderEnvironment_t::registerFactory(const std::string &name,background_factory_t *f)
{
	background_factory[name]=f;
	SuccessReg("Background", name);
}

void renderEnvironment_t::registerFactory(const std::string &name,integrator_factory_t *f)
{
	integrator_factory[name]=f;
	SuccessReg("Integrator", name);
}

void renderEnvironment_t::registerFactory(const std::string &name,volume_factory_t *f)
{
	volume_factory[name]=f;
	SuccessReg("VolumetricHandler", name);
}

void renderEnvironment_t::registerFactory(const std::string &name,volumeregion_factory_t *f)
{
	volumeregion_factory[name]=f;
	SuccessReg("VolumeRegion", name);
}

void renderEnvironment_t::registerImageHandler(const std::string &name, const std::string &validExtensions, const std::string &fullName, imagehandler_factory_t *f)
{
	imagehandler_factory[name] = f;
	imagehandler_fullnames[name] = fullName;
	imagehandler_extensions[name] = validExtensions;
	SuccessReg("ImageHandler", name);
}

std::vector<std::string> renderEnvironment_t::listImageHandlers()
{
	std::vector<std::string> ret;
	if(imagehandler_fullnames.size() > 0)
	{
		for(std::map<std::string, std::string>::const_iterator i=imagehandler_fullnames.begin(); i != imagehandler_fullnames.end(); ++i)
		{
			ret.push_back(i->first);
		}
	}
	else Y_ERROR_ENV << "There is no image handlers registrered" << yendl;

	return ret;
}

std::vector<std::string> renderEnvironment_t::listImageHandlersFullName()
{
	std::vector<std::string> ret;
	if(imagehandler_fullnames.size() > 0)
	{
		for(std::map<std::string, std::string>::const_iterator i=imagehandler_fullnames.begin(); i != imagehandler_fullnames.end(); ++i)
		{
			ret.push_back(i->second);
		}
	}
	else Y_ERROR_ENV << "There is no image handlers registrered" << yendl;

	return ret;
}

std::string renderEnvironment_t::getImageFormatFromFullName(const std::string &fullname)
{
	std::string ret;
	if(imagehandler_fullnames.size() > 0)
	{
		for(std::map<std::string, std::string>::const_iterator i=imagehandler_fullnames.begin(); i != imagehandler_fullnames.end(); ++i)
		{
			if(i->second == fullname) ret = i->first;
		}
	}
	else Y_ERROR_ENV << "There is no image handlers registrered" << yendl;

	return ret;
}

std::string renderEnvironment_t::getImageFormatFromExtension(const std::string &ext)
{
	std::string ret = "";

	if(ext == "" || ext == " ") return ret;

	if(imagehandler_extensions.size() > 0)
	{
		for(std::map<std::string, std::string>::const_iterator i=imagehandler_extensions.begin(); i != imagehandler_extensions.end(); ++i)
		{
			if(i->second.find(ext) != std::string::npos) ret = i->first;
		}
	}
	else Y_ERROR_ENV << "There is no image handlers registrered" << yendl;

	return ret;
}

std::string renderEnvironment_t::getImageFullNameFromFormat(const std::string &format)
{
	std::string ret;
	if(imagehandler_fullnames.size() > 0)
	{
		for(std::map<std::string, std::string>::const_iterator i=imagehandler_fullnames.begin(); i != imagehandler_fullnames.end(); ++i)
		{
			if(i->first == format) ret = i->second;
		}
	}
	else Y_ERROR_ENV << "There is no image handlers registrered" << yendl;

	return ret;
}

renderEnvironment_t::shader_factory_t* renderEnvironment_t::getShaderNodeFactory(const std::string &name)const
{
	std::map<std::string,shader_factory_t *>::const_iterator i=shader_factory.find(name);
	if(i!=shader_factory.end()) return i->second;
	Y_ERROR_ENV << "There is no factory for '"<<name<<"'\n";
	return 0;
}

__END_YAFRAY<|MERGE_RESOLUTION|>--- conflicted
+++ resolved
@@ -520,13 +520,8 @@
 	const std::string *name=0;
 	const std::string *tiles_order=0;
 	int width=320, height=240, xstart=0, ystart=0;
-<<<<<<< HEAD
-	std::string color_space_string = "sRGB";
-	colorSpaces_t color_space = SRGB;
-=======
 	std::string color_space_string = "Raw_Manual_Gamma";
 	colorSpaces_t color_space = RAW_MANUAL_GAMMA;
->>>>>>> 5a3e5edd
 	float filt_sz = 1.5, gamma=1.f;
 	bool clamp = false;
 	bool showSampledPixels = false;
