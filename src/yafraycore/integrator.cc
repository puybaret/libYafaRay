/****************************************************************************
 *      integrator.cc: Basic tile based surface integrator
 *      This is part of the yafaray package
 *      Copyright (C) 2006  Mathias Wein (Lynx)
 *		Copyright (C) 2009  Rodrigo Placencia (DarkTide)
 *		Previous code might belong to:
 *		Alejandro Conty (jandro)
 *		Alfredo Greef (eshlo)
 *		Others?
 *
 *      This library is free software; you can redistribute it and/or
 *      modify it under the terms of the GNU Lesser General Public
 *      License as published by the Free Software Foundation; either
 *      version 2.1 of the License, or (at your option) any later version.
 *
 *      This library is distributed in the hope that it will be useful,
 *      but WITHOUT ANY WARRANTY; without even the implied warranty of
 *      MERCHANTABILITY or FITNESS FOR A PARTICULAR PURPOSE.  See the GNU
 *      Lesser General Public License for more details.
 *
 *      You should have received a copy of the GNU Lesser General Public
 *      License along with this library; if not, write to the Free Software
 *      Foundation,Inc., 59 Temple Place, Suite 330, Boston, MA 02111-1307 USA
 */

#include <yafraycore/timer.h>
#include <yafraycore/scr_halton.h>
#include <yafraycore/spectrum.h>

#include <core_api/tiledintegrator.h>
#include <core_api/imagefilm.h>
#include <core_api/camera.h>
#include <core_api/surface.h>
#include <core_api/material.h>

#include <utilities/mcqmc.h>
#include <utilities/sample_utils.h>

#include <sstream>

__BEGIN_YAFRAY

#ifdef USING_THREADS

class renderWorker_t: public yafthreads::thread_t
{
	public:
		renderWorker_t(int numView, tiledIntegrator_t *it, scene_t *s, imageFilm_t *f, threadControl_t *c, int id, int smpls, int offs=0, bool adptv=false, int AA_pass_number=0):
			integrator(it), scene(s), imageFilm(f), control(c), samples(smpls), mNumView(numView), offset(offs), threadID(id), adaptive(adptv), AA_pass(AA_pass_number)
		{
			//Empty
		}
		virtual void body();
	protected:
		tiledIntegrator_t *integrator;
		scene_t *scene;
		imageFilm_t *imageFilm;
		threadControl_t *control;
		int samples;
        int mNumView;
        int offset;
		int threadID;
		bool adaptive;
		int AA_pass;
};

void renderWorker_t::body()
{
	renderArea_t a;
	while(imageFilm->nextArea(mNumView, a))
	{
		if(scene->getSignals() & Y_SIG_ABORT) break;
		integrator->preTile(a, samples, offset, adaptive, threadID);
		integrator->renderTile(mNumView, a, samples, offset, adaptive, threadID, AA_pass);
		control->countCV.lock();
		control->areas.push_back(a);
		control->countCV.signal();
		control->countCV.unlock();
	}
	control->countCV.lock();
	++(control->finishedThreads);
	control->countCV.signal();
	control->countCV.unlock();
}
#endif

void tiledIntegrator_t::preRender()
{
	// Empty
}

void tiledIntegrator_t::prePass(int samples, int offset, bool adaptive)
{
	// Empty
}

void tiledIntegrator_t::preTile(renderArea_t &a, int n_samples, int offset, bool adaptive, int threadID)
{
	// Empty
}

void tiledIntegrator_t::precalcDepths()
{
	const camera_t* camera = scene->getCamera();

	if(camera->getFarClip() > -1)
    {
        minDepth = camera->getNearClip();
        maxDepth = camera->getFarClip();
    }
    else
    {
        diffRay_t ray;
        // We sample the scene at render resolution to get the precision required for AA
        int w = camera->resX();
        int h = camera->resY();
        float wt = 0.f; // Dummy variable
        surfacePoint_t sp;
        for(int i=0; i<h; ++i)
        {
            for(int j=0; j<w; ++j)
            {
                ray.tmax = -1.f;
                ray = camera->shootRay(i, j, 0.5f, 0.5f, wt);
                scene->intersect(ray, sp);
                if(ray.tmax > maxDepth) maxDepth = ray.tmax;
                if(ray.tmax < minDepth && ray.tmax >= 0.f) minDepth = ray.tmax;
            }
        }
    }
	// we use the inverse multiplicative of the value aquired
	if(maxDepth > 0.f) maxDepth = 1.f / (maxDepth - minDepth);
}

bool tiledIntegrator_t::render(int numView, imageFilm_t *image)
{
	std::stringstream passString;
	imageFilm = image;
	scene->getAAParameters(AA_samples, AA_passes, AA_inc_samples, AA_threshold, AA_resampled_floor, AA_sample_multiplier_factor, AA_light_sample_multiplier_factor, AA_indirect_sample_multiplier_factor, AA_detect_color_noise, AA_dark_threshold_factor, AA_variance_edge_size, AA_variance_pixels, AA_clamp_samples, AA_clamp_indirect);
	iAA_passes = 1.f / (float) AA_passes;

	AA_sample_multiplier = 1.f;
	AA_light_sample_multiplier = 1.f;
	AA_indirect_sample_multiplier = 1.f;

	int AA_resampled_floor_pixels = (int) floorf(AA_resampled_floor * (float) imageFilm->getTotalPixels() / 100.f);

	Y_INFO << integratorName << ": Rendering " << AA_passes << " passes" << yendl;
	if(getLightGroupFilter() > 0) Y_INFO << integratorName << ": Rendering only lights from light group: " << getLightGroupFilter() << yendl;
	Y_INFO << integratorName << ": Min. " << AA_samples << " samples" << yendl;
	Y_INFO << integratorName << ": "<< AA_inc_samples << " per additional pass" << yendl;
	Y_INFO << integratorName << ": Resampled pixels floor: "<< AA_resampled_floor << "% (" << AA_resampled_floor_pixels << " pixels)" << yendl;
	Y_INFO << integratorName << ": AA_sample_multiplier_factor: "<< AA_sample_multiplier_factor << yendl;
	Y_INFO << integratorName << ": AA_light_sample_multiplier_factor: "<< AA_light_sample_multiplier_factor << yendl;
	Y_INFO << integratorName << ": AA_indirect_sample_multiplier_factor: "<< AA_indirect_sample_multiplier_factor << yendl;
	Y_INFO << integratorName << ": AA_detect_color_noise: "<< AA_detect_color_noise << yendl;
	Y_INFO << integratorName << ": AA_dark_threshold_factor: "<< AA_dark_threshold_factor << yendl;
	Y_INFO << integratorName << ": AA_variance_edge_size: "<< AA_variance_edge_size << yendl;
	Y_INFO << integratorName << ": AA_variance_pixels: "<< AA_variance_pixels << yendl;
	Y_INFO << integratorName << ": AA_clamp_samples: "<< AA_clamp_samples << yendl;
	Y_INFO << integratorName << ": AA_clamp_indirect: "<< AA_clamp_indirect << yendl;
	Y_INFO << integratorName << ": Max. " << AA_samples + std::max(0,AA_passes-1) * AA_inc_samples << " total samples" << yendl;
	passString << "Rendering pass 1 of " << std::max(1, AA_passes) << "...";
	Y_INFO << integratorName << ": " << passString.str() << yendl;
	if(intpb) intpb->setTag(passString.str().c_str());

	gTimer.addEvent("rendert");
	gTimer.start("rendert");

	imageFilm->reset_accumulated_image_area_flush_time();
	gTimer.addEvent("image_area_flush");

	imageFilm->init(AA_passes);
	imageFilm->setAANoiseParams(AA_detect_color_noise, AA_dark_threshold_factor, AA_variance_edge_size, AA_variance_pixels, AA_clamp_samples);

	maxDepth = 0.f;
	minDepth = 1e38f;

	if(imageFilm->passEnabled(PASS_YAF_Z_DEPTH_NORM) || imageFilm->passEnabled(PASS_YAF_MIST)) precalcDepths();

	preRender();

<<<<<<< HEAD
	renderPass(numView, AA_samples, 0, false, 0);
=======
	renderPass(AA_samples, 0, false);
	
	int acumAASamples = AA_samples;
	
>>>>>>> 1a9b3bf6
	for(int i=1; i<AA_passes; ++i)
	{
		if(scene->getSignals() & Y_SIG_ABORT) break;

		//scene->getSurfIntegrator()->setSampleMultiplier(scene->getSurfIntegrator()->getSampleMultiplier() * AA_sample_multiplier_factor);
		
		AA_sample_multiplier *= AA_sample_multiplier_factor;
		AA_light_sample_multiplier *= AA_light_sample_multiplier_factor;
		AA_indirect_sample_multiplier *= AA_indirect_sample_multiplier_factor;
		
		Y_INFO << integratorName << ": Sample multiplier = " << AA_sample_multiplier << ", Light Sample multiplier = " << AA_light_sample_multiplier << ", Indirect Sample multiplier = " << AA_indirect_sample_multiplier << yendl;
		
		imageFilm->setAAThreshold(AA_threshold);
<<<<<<< HEAD

		int resampled_pixels = imageFilm->nextPass(numView, true, integratorName);
		renderPass(numView, AA_inc_samples, AA_samples + (i-1)*AA_inc_samples, true, i);
=======
		imageFilm->setAANoiseParams(AA_detect_color_noise, AA_dark_threshold_factor, AA_variance_edge_size, AA_variance_pixels, AA_clamp_samples);
		
		int resampled_pixels = imageFilm->nextPass(true, integratorName);
>>>>>>> 1a9b3bf6

		int AA_samples_mult = (int) ceilf(AA_inc_samples * AA_sample_multiplier);

		renderPass(AA_samples_mult, acumAASamples, true);

		acumAASamples += AA_samples_mult;

		if(resampled_pixels < AA_resampled_floor_pixels)
		{
			float AA_variation_ratio = std::min(8.f, ((float) AA_resampled_floor_pixels / resampled_pixels)); //This allows the variation for the new pass in the AA threshold and AA samples to depend, with a certain maximum per pass, on the ratio between how many pixeles were resampled and the target floor, to get a faster approach for noise removal. 
			AA_threshold *= (1.f - 0.1f * AA_variation_ratio);
			
			Y_INFO << integratorName << ": Resampled pixels (" << resampled_pixels << ") below the floor (" << AA_resampled_floor_pixels << "): new AA Threshold (-" << AA_variation_ratio * 0.1f * 100.f << "%) for next pass = " << AA_threshold << yendl;
		} 
	}
	maxDepth = 0.f;
	gTimer.stop("rendert");
	Y_INFO << integratorName << ": Overall rendertime: " << gTimer.getTime("rendert") << "s" << yendl;

	return true;
}


bool tiledIntegrator_t::renderPass(int numView, int samples, int offset, bool adaptive, int AA_pass_number)
{
	prePass(samples, offset, adaptive);

	int nthreads = scene->getNumThreads();

#ifdef USING_THREADS
	if(nthreads>1)
	{
		threadControl_t tc;
		std::vector<renderWorker_t *> workers;
		for(int i=0;i<nthreads;++i) workers.push_back(new renderWorker_t(numView, this, scene, imageFilm, &tc, i, samples, offset, adaptive, AA_pass_number));
		for(int i=0;i<nthreads;++i)
		{
			workers[i]->run();
		}
		//update finished tiles
		tc.countCV.lock();
		while(tc.finishedThreads < nthreads)
		{
			tc.countCV.wait();
			for(size_t i=0; i<tc.areas.size(); ++i) imageFilm->finishArea(numView, tc.areas[i]);
			tc.areas.clear();
		}
		tc.countCV.unlock();
		//join all threads (although they probably have exited already, but not necessarily):
		for(int i=0;i<nthreads;++i) {workers[i]->wait(); delete workers[i];} //Fix for Linux hangs/crashes, it's better to wait for threads to end before deleting the thread objects. Using code to wait for the threads to end in the destructors is not recommended.
	}
	else
	{
#endif
		renderArea_t a;
		while(imageFilm->nextArea(numView, a))
		{
			if(scene->getSignals() & Y_SIG_ABORT) break;
			preTile(a, samples, offset, adaptive, 0);
			renderTile(numView, a, samples, offset, adaptive, 0);
			imageFilm->finishArea(numView, a);
		}
#ifdef USING_THREADS
	}
#endif
	return true; //hm...quite useless the return value :)
}

bool tiledIntegrator_t::renderTile(int numView, renderArea_t &a, int n_samples, int offset, bool adaptive, int threadID, int AA_pass_number)
{
	int x;
	const camera_t* camera = scene->getCamera();
	x=camera->resX();
	diffRay_t c_ray;
	ray_t d_ray;
	PFLOAT dx=0.5, dy=0.5, d1=1.0/(PFLOAT)n_samples;
	float lens_u=0.5f, lens_v=0.5f;
	PFLOAT wt, wt_dummy;
	random_t prng(offset*(x*a.Y+a.X)+123);
	renderState_t rstate(&prng);
	rstate.threadID = threadID;
	rstate.cam = camera;
	bool sampleLns = camera->sampleLense();
	int pass_offs=offset, end_x=a.X+a.W, end_y=a.Y+a.H;
	float inv_AA_max_possible_samples = 1.f / ((float) AA_samples + ((float) (AA_passes-1) * (float) AA_inc_samples));

	Halton halU(3);
	Halton halV(5);

	colorIntPasses_t colorPasses = imageFilm->get_RenderPasses().colorPassesTemplate;
 
	colorIntPasses_t tmpPassesZero = imageFilm->get_RenderPasses().colorPassesTemplate;
	
	for(int i=a.Y; i<end_y; ++i)
	{
		for(int j=a.X; j<end_x; ++j)
		{
			if(scene->getSignals() & Y_SIG_ABORT) break;

			if(adaptive)
			{
				if(!imageFilm->doMoreSamples(j, i)) continue;
			}

			rstate.pixelNumber = x*i+j;
			rstate.samplingOffs = fnv_32a_buf(i*fnv_32a_buf(j));//fnv_32a_buf(rstate.pixelNumber);
			float toff = scrHalton(5, pass_offs+rstate.samplingOffs); // **shall be just the pass number...**

			halU.setStart(pass_offs+rstate.samplingOffs);
			halV.setStart(pass_offs+rstate.samplingOffs);

			for(int sample=0; sample<n_samples; ++sample)
			{
				colorPasses.reset_colors();
				rstate.setDefaults();
				rstate.pixelSample = pass_offs+sample;
				rstate.time = addMod1((PFLOAT)sample*d1, toff);//(0.5+(PFLOAT)sample)*d1;

				// the (1/n, Larcher&Pillichshammer-Seq.) only gives good coverage when total sample count is known
				// hence we use scrambled (Sobol, van-der-Corput) for multipass AA
				if(AA_passes>1)
				{
					dx = RI_vdC(rstate.pixelSample, rstate.samplingOffs);
					dy = RI_S(rstate.pixelSample, rstate.samplingOffs);
				}
				else if(n_samples > 1)
				{
					dx = (0.5+(PFLOAT)sample)*d1;
					dy = RI_LP(sample+rstate.samplingOffs);
				}
				if(sampleLns)
				{
					lens_u = halU.getNext();
					lens_v = halV.getNext();
				}
				c_ray = camera->shootRay(j+dx, i+dy, lens_u, lens_v, wt);
				if(wt==0.0)
				{
					imageFilm->addSample(tmpPassesZero, j, i, dx, dy, &a, sample, AA_pass_number, inv_AA_max_possible_samples);
					continue;
				}
				//setup ray differentials
				d_ray = camera->shootRay(j+1+dx, i+dy, lens_u, lens_v, wt_dummy);
				c_ray.xfrom = d_ray.from;
				c_ray.xdir = d_ray.dir;
				d_ray = camera->shootRay(j+dx, i+1+dy, lens_u, lens_v, wt_dummy);
				c_ray.yfrom = d_ray.from;
				c_ray.ydir = d_ray.dir;
				c_ray.time = rstate.time;
				c_ray.hasDifferentials = true;

				colorPasses(PASS_YAF_COMBINED) = integrate(rstate, c_ray, colorPasses);
				
				if(colorPasses.enabled(PASS_YAF_Z_DEPTH_NORM) || colorPasses.enabled(PASS_YAF_Z_DEPTH_ABS) || colorPasses.enabled(PASS_YAF_MIST))
				{
					float depth_abs = 0.f, depth_norm = 0.f;

					if(colorPasses.enabled(PASS_YAF_Z_DEPTH_NORM) || colorPasses.enabled(PASS_YAF_MIST))
					{
						if(c_ray.tmax > 0.f)
						{
							depth_norm = 1.f - (c_ray.tmax - minDepth) * maxDepth; // Distance normalization
						}
						colorPasses.probe_set(PASS_YAF_Z_DEPTH_NORM, colorA_t(depth_norm));
						colorPasses.probe_set(PASS_YAF_MIST, colorA_t(1.f-depth_norm));
					}
					if(colorPasses.enabled(PASS_YAF_Z_DEPTH_ABS))
					{
						depth_abs = c_ray.tmax;
						if(depth_abs <= 0.f)
						{
							depth_abs = 99999997952.f;
						}
						colorPasses.probe_set(PASS_YAF_Z_DEPTH_ABS, colorA_t(depth_abs));
					}
				}
				
				for(int idx = PASS_YAF_COMBINED; idx <= colorPasses.get_highest_internal_pass_used(); ++idx)
				{
					if(colorPasses(idx).A > 1.f) colorPasses(idx).A = 1.f;
										
					switch(idx)
					{
                    case PASS_YAF_Z_DEPTH_NORM: break;
                    case PASS_YAF_Z_DEPTH_ABS: break;
                    case PASS_YAF_MIST: break;
                    case PASS_YAF_NORMAL_SMOOTH: break;
                    case PASS_YAF_NORMAL_GEOM: break;
                    case PASS_YAF_AO: break;
                    case PASS_YAF_UV: break;
                    case PASS_YAF_DEBUG_NU: break;
                    case PASS_YAF_DEBUG_NV: break;
                    case PASS_YAF_DEBUG_DPDU: break;
                    case PASS_YAF_DEBUG_DPDV: break;
                    case PASS_YAF_DEBUG_DSDU: break;
                    case PASS_YAF_DEBUG_DSDV: break;
                    case PASS_YAF_OBJ_INDEX_ABS: break;
                    case PASS_YAF_OBJ_INDEX_NORM: break;
                    case PASS_YAF_OBJ_INDEX_AUTO: break;
                    case PASS_YAF_MAT_INDEX_ABS: break;
                    case PASS_YAF_MAT_INDEX_NORM: break;
                    case PASS_YAF_MAT_INDEX_AUTO: break;
                    case PASS_YAF_AA_SAMPLES: break;
                    
                    //Processing of mask render passes:
                    case PASS_YAF_OBJ_INDEX_MASK: 
                    case PASS_YAF_OBJ_INDEX_MASK_SHADOW: 
                    case PASS_YAF_OBJ_INDEX_MASK_ALL: 
                    case PASS_YAF_MAT_INDEX_MASK: 
                    case PASS_YAF_MAT_INDEX_MASK_SHADOW:
                    case PASS_YAF_MAT_INDEX_MASK_ALL: 
                        
                        if(colorPasses.pass_mask_invert)
                        {
                            colorPasses(idx) = colorA_t(1.f) - colorPasses(idx);
                        }
                        
                        if(!colorPasses.pass_mask_only)
                        {
                            colorA_t colCombined = colorPasses(PASS_YAF_COMBINED);
                            colCombined.A = 1.f;	
                            colorPasses(idx) *= colCombined;
                        }
                        break;
                        
                    default: colorPasses(idx) *= wt; break;
					}
				}

				imageFilm->addSample(colorPasses, j, i, dx, dy, &a, sample, AA_pass_number, inv_AA_max_possible_samples);
			}
		}
	}
	return true;
}

inline void tiledIntegrator_t::generateCommonRenderPasses(colorIntPasses_t &colorPasses, renderState_t &state, const surfacePoint_t &sp) const
{
	colorPasses.probe_set(PASS_YAF_UV, colorA_t(sp.U, sp.V, 0.f, 1.f));
	colorPasses.probe_set(PASS_YAF_NORMAL_SMOOTH, colorA_t((sp.N.x + 1.f) * .5f, (sp.N.y + 1.f) * .5f, (sp.N.z + 1.f) * .5f, 1.f));
	colorPasses.probe_set(PASS_YAF_NORMAL_GEOM, colorA_t((sp.Ng.x + 1.f) * .5f, (sp.Ng.y + 1.f) * .5f, (sp.Ng.z + 1.f) * .5f, 1.f));
	colorPasses.probe_set(PASS_YAF_DEBUG_DPDU, colorA_t((sp.dPdU.x + 1.f) * .5f, (sp.dPdU.y + 1.f) * .5f, (sp.dPdU.z + 1.f) * .5f, 1.f));
	colorPasses.probe_set(PASS_YAF_DEBUG_DPDV, colorA_t((sp.dPdV.x + 1.f) * .5f, (sp.dPdV.y + 1.f) * .5f, (sp.dPdV.z + 1.f) * .5f, 1.f));
	colorPasses.probe_set(PASS_YAF_DEBUG_DSDU, colorA_t((sp.dSdU.x + 1.f) * .5f, (sp.dSdU.y + 1.f) * .5f, (sp.dSdU.z + 1.f) * .5f, 1.f));
	colorPasses.probe_set(PASS_YAF_DEBUG_DSDV, colorA_t((sp.dSdV.x + 1.f) * .5f, (sp.dSdV.y + 1.f) * .5f, (sp.dSdV.z + 1.f) * .5f, 1.f));
	colorPasses.probe_set(PASS_YAF_DEBUG_NU, colorA_t((sp.NU.x + 1.f) * .5f, (sp.NU.y + 1.f) * .5f, (sp.NU.z + 1.f) * .5f, 1.f));
	colorPasses.probe_set(PASS_YAF_DEBUG_NV, colorA_t((sp.NV.x + 1.f) * .5f, (sp.NV.y + 1.f) * .5f, (sp.NV.z + 1.f) * .5f, 1.f));

	if(colorPasses.enabled(PASS_YAF_REFLECT_ALL))
    {
        colorPasses(PASS_YAF_REFLECT_ALL) = colorPasses(PASS_YAF_REFLECT_PERFECT) + colorPasses(PASS_YAF_GLOSSY) + colorPasses(PASS_YAF_GLOSSY_INDIRECT);
    }
    
	if(colorPasses.enabled(PASS_YAF_REFRACT_ALL))
    {
        colorPasses(PASS_YAF_REFRACT_ALL) = colorPasses(PASS_YAF_REFRACT_PERFECT) + colorPasses(PASS_YAF_TRANS) + colorPasses(PASS_YAF_TRANS_INDIRECT);
    }
        
    if(colorPasses.enabled(PASS_YAF_INDIRECT_ALL))
    {
        colorPasses(PASS_YAF_INDIRECT_ALL) = colorPasses(PASS_YAF_INDIRECT) + colorPasses(PASS_YAF_DIFFUSE_INDIRECT);
    }

	colorPasses.probe_set(PASS_YAF_DIFFUSE_COLOR, sp.material->getDiffuseColor(state));
	colorPasses.probe_set(PASS_YAF_GLOSSY_COLOR, sp.material->getGlossyColor(state));
	colorPasses.probe_set(PASS_YAF_TRANS_COLOR, sp.material->getTransColor(state));
	colorPasses.probe_set(PASS_YAF_SUBSURFACE_COLOR, sp.material->getSubSurfaceColor(state));

	colorPasses.probe_set(PASS_YAF_OBJ_INDEX_ABS, sp.object->getAbsObjectIndexColor());
	colorPasses.probe_set(PASS_YAF_OBJ_INDEX_NORM, sp.object->getNormObjectIndexColor());
	colorPasses.probe_set(PASS_YAF_OBJ_INDEX_AUTO, sp.object->getAutoObjectIndexColor());
	
	colorPasses.probe_set(PASS_YAF_MAT_INDEX_ABS, sp.material->getAbsMaterialIndexColor());
	colorPasses.probe_set(PASS_YAF_MAT_INDEX_NORM, sp.material->getNormMaterialIndexColor());
	colorPasses.probe_set(PASS_YAF_MAT_INDEX_AUTO, sp.material->getAutoMaterialIndexColor());
	
	if(colorPasses.enabled(PASS_YAF_OBJ_INDEX_MASK))
	{
        if(sp.object->getAbsObjectIndex() == colorPasses.pass_mask_obj_index) colorPasses(PASS_YAF_OBJ_INDEX_MASK) = colorA_t(1.f);
    }

	if(colorPasses.enabled(PASS_YAF_OBJ_INDEX_MASK_ALL))
	{
        colorPasses(PASS_YAF_OBJ_INDEX_MASK_ALL) = colorPasses(PASS_YAF_OBJ_INDEX_MASK) + colorPasses(PASS_YAF_OBJ_INDEX_MASK_SHADOW);
	}

	if(colorPasses.enabled(PASS_YAF_MAT_INDEX_MASK))
	{
        if(sp.material->getAbsMaterialIndex() == colorPasses.pass_mask_mat_index) colorPasses(PASS_YAF_MAT_INDEX_MASK) = colorA_t(1.f);
	}

	if(colorPasses.enabled(PASS_YAF_MAT_INDEX_MASK_ALL))
	{
        colorPasses(PASS_YAF_MAT_INDEX_MASK_ALL) = colorPasses(PASS_YAF_MAT_INDEX_MASK) + colorPasses(PASS_YAF_MAT_INDEX_MASK_SHADOW);
	}
}


__END_YAFRAY<|MERGE_RESOLUTION|>--- conflicted
+++ resolved
@@ -180,14 +180,10 @@
 
 	preRender();
 
-<<<<<<< HEAD
 	renderPass(numView, AA_samples, 0, false, 0);
-=======
-	renderPass(AA_samples, 0, false);
 	
 	int acumAASamples = AA_samples;
 	
->>>>>>> 1a9b3bf6
 	for(int i=1; i<AA_passes; ++i)
 	{
 		if(scene->getSignals() & Y_SIG_ABORT) break;
@@ -201,19 +197,12 @@
 		Y_INFO << integratorName << ": Sample multiplier = " << AA_sample_multiplier << ", Light Sample multiplier = " << AA_light_sample_multiplier << ", Indirect Sample multiplier = " << AA_indirect_sample_multiplier << yendl;
 		
 		imageFilm->setAAThreshold(AA_threshold);
-<<<<<<< HEAD
+		imageFilm->setAANoiseParams(AA_detect_color_noise, AA_dark_threshold_factor, AA_variance_edge_size, AA_variance_pixels, AA_clamp_samples);
 
 		int resampled_pixels = imageFilm->nextPass(numView, true, integratorName);
-		renderPass(numView, AA_inc_samples, AA_samples + (i-1)*AA_inc_samples, true, i);
-=======
-		imageFilm->setAANoiseParams(AA_detect_color_noise, AA_dark_threshold_factor, AA_variance_edge_size, AA_variance_pixels, AA_clamp_samples);
-		
-		int resampled_pixels = imageFilm->nextPass(true, integratorName);
->>>>>>> 1a9b3bf6
-
 		int AA_samples_mult = (int) ceilf(AA_inc_samples * AA_sample_multiplier);
 
-		renderPass(AA_samples_mult, acumAASamples, true);
+		renderPass(numView, AA_samples_mult, acumAASamples, true, i);
 
 		acumAASamples += AA_samples_mult;
 
