--- conflicted
+++ resolved
@@ -590,11 +590,8 @@
     // !!remember to put diffuse multiplier in material itself!
     shinyDiffuseMat_t *mat = new shinyDiffuseMat_t(diffuseColor, mirrorColor, diffuseStrength, transparencyStrength, translucencyStrength, mirrorStrength, emitStrength, transmitFilterStrength, visibility);
 
-<<<<<<< HEAD
     mat->setMaterialIndex(mat_pass_index);
-=======
     mat->mReceiveShadows = receive_shadows;
->>>>>>> 989ca89b
 
     if(hasFresnelEffect)
     {
